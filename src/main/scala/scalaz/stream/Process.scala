package scalaz.stream

import scalaz.stream.actor.{WyeActor, message, actors}
import scala.collection.immutable.{IndexedSeq,SortedMap,Queue,Vector}
import scala.concurrent.duration._

import scalaz.{Catchable,Functor,Monad,Cobind,MonadPlus,Monoid,Nondeterminism,Semigroup}
import scalaz.concurrent.{Strategy, Task}
import scalaz.Leibniz.===
import scalaz.{\/,-\/,\/-,~>,Leibniz,Equal}
import scalaz.std.stream._
import scalaz.syntax.foldable._
import \/._
import ReceiveY.{ReceiveL,ReceiveR}

import java.util.concurrent._
import scala.annotation.tailrec
import scalaz.stream.async.immutable.Signal
import scalaz.stream.async.mutable
import scalaz.stream._
import scalaz.stream.ReceiveY.ReceiveL
import scalaz.\/-
import scalaz.-\/
import scalaz.stream.ReceiveY.ReceiveR

/**
 * A `Process[F,O]` represents a stream of `O` values which can interleave
 * external requests to evaluate expressions of the form `F[A]`. It takes
 * the form of a state machine with three possible states: `Emit`, which
 * indicates that `h` should be emitted to the output stream, `Halt`,
 * which indicates that the `Process` is finished making requests and
 * emitting values to the output stream, and `Await` which asks the driver
 * to evaluate some `F[A]` and resume processing once the result is available.
 * See the constructor definitions in the `Process` companion object.
 */
sealed abstract class Process[+F[_],+O] {

  import Process._

  /** Transforms the output values of this `Process` using `f`. */
  final def map[O2](f: O => O2): Process[F,O2] = {
    // a bit of trickness here - in the event that `f` itself throws an
    // exception, we use the most recent fallback/cleanup from the prior `Await`
    def go(cur: Process[F,O], fallback: Process[F,O], cleanup: Process[F,O]): Process[F,O2] =
      cur match {
        case h@Halt(_) => h
        case Await(req,recv,fb,c) =>
          Await[F,Any,O2](req, recv andThen (go(_, fb, c)), fb map f, c map f)
        case Emit(h, t) =>
          try Emit[F,O2](h map f, go(t, fallback, cleanup))
          catch {
            case End => fallback.map(f)
            case e: Throwable => cleanup.map(f).causedBy(e)
          }
      }
    go(this, halt, halt)
  }

  /**
   * Generate a `Process` dynamically for each output of this `Process`, and
   * sequence these processes using `append`.
   */
  final def flatMap[F2[x]>:F[x], O2](f: O => Process[F2,O2]): Process[F2,O2] = {
    // a bit of trickness here - in the event that `f` itself throws an
    // exception, we use the most recent fallback/cleanup from the prior `Await`
    def go(cur: Process[F,O], fallback: Process[F,O], cleanup: Process[F,O]): Process[F2,O2] =
      cur match {
        case h@Halt(_) => h
        case Emit(Seq(o), Halt(End)) =>
          try f(o)
          catch {
            case End => fallback.flatMap(f)
            case e: Throwable => cleanup.flatMap(f).causedBy(e)
          }
        case Emit(o, t) =>
          if (o.isEmpty) go(t, fallback, cleanup)
          else
            try { f(o.head) ++ go(emitSeq(o.tail, t), fallback, cleanup) }
            catch {
              case End => fallback.flatMap(f)
              case e: Throwable => cleanup.flatMap(f).causedBy(e)
            }
        case Await(req,recv,fb,c) =>
          Await(req, recv andThen (go(_, fb, c)), fb flatMap f, c flatMap f)
      }
    go(this, halt, halt)
  }

  /**
   * Run this `Process`, then, if it halts without an error, run `p2`.
   * Note that `p2` is appended to the `fallback` argument of any `Await`
   * produced by this `Process`. If this is not desired, use `fby`.
   */
  final def append[F2[x]>:F[x], O2>:O](p2: => Process[F2,O2]): Process[F2,O2] = this match {
    case h@Halt(e) => e match {
      case End =>
        try p2
        catch { case End => h
                case e2: Throwable => Halt(e2)
              }
      case _ => h
    }
    case Emit(h, t) => emitSeq(h, t append p2)
    case Await(req,recv,fb,c) =>
      Await(req, recv andThen (_ append p2), fb append p2, c)
  }

  /** Operator alias for `append`. */
  final def ++[F2[x]>:F[x], O2>:O](p2: => Process[F2,O2]): Process[F2,O2] =
    this append p2

  /**
   * Run this `Process`, then, if it self-terminates, run `p2`.
   * This differs from `append` in that `p2` is not consulted if this
   * `Process` terminates due to the input being exhausted. That is,
   * we do not modify the `fallback` arguments to any `Await` produced
   * by this `Process`.
   */
  final def fby[F2[x]>:F[x],O2>:O](p2: => Process[F2,O2]): Process[F2,O2] = this match {
    case h@Halt(e) => e match {
      case End =>
        try p2
          catch { case End => h
          case e2: Throwable => Halt(e2)
        }
      case _ => h
    }
    case Emit(h, t) => emitSeq(h, t fby p2)
    case Await(req,recv,fb,c) =>
      Await(req, recv andThen (_ fby p2), fb, c)
  }

  /** operator alias for `fby` */
  final def |||[F2[x]>:F[x],O2>:O](p2: => Process[F2,O2]): Process[F2,O2] = fby(p2)

  /**
   * Removes all emitted elements from the front of this `Process`.
   * The second argument returned by this method is guaranteed to be
   * an `Await` or a `Halt`--if there are multiple `Emit`s at the
   * front of this process, the sequences are concatenated together.
   *
   * If this `Process` does not begin with an `Emit`, returns the empty
   * sequence along with `this`.
   */
  final def unemit: (Seq[O], Process[F,O]) = {
    @annotation.tailrec
    def go(acc: Seq[O], cur: Process[F,O]): (Seq[O], Process[F,O]) =
      cur match {
        case Emit(h, t) => go(acc ++ h, t)
        case _ => (acc, cur)
      }
    go(Seq(), this)
  }

  private[stream] final def unconsAll: Process[F, (Seq[O], Process[F,O])] = this match {
    case h@Halt(_) => h
    case Emit(h, t) => if (h.isEmpty) t.unconsAll else emit((h,t))
    case Await(req,recv,fb,c) => await(req)(recv andThen (_.unconsAll), fb.unconsAll, c.unconsAll)
  }
  private[stream] final def uncons: Process[F, (O, Process[F,O])] =
    unconsAll map { case (h,t) => (h.head, emitAll(h.tail) ++ t) }

  /**
   * Run this process until it halts, then run it again and again, as
   * long as no errors occur.
   */
  final def repeat[F2[x]>:F[x],O2>:O]: Process[F2,O2] = {
    def go(cur: Process[F,O]): Process[F,O] = cur match {
      case h@Halt(e) => e match {
        case End => go(this)
        case _ => h
      }
      case Await(req,recv,fb,c) => Await(req, recv andThen go, fb, c)
      case Emit(h, t) => emitSeq(h, go(t))
    }
    go(this)
  }

  /**
   * Return any elements emitted by this process after switching to the
   * `fallback` case of any subsequent `Await`s.
   */
  def flush[F2[x]>:F[x],O2>:O]: Seq[O2] =
    this.fallback match {
      case Emit(h,t) => h ++ t.flush
      case _ => Seq()
    }

  /**
   * Halt this process, but give it an opportunity to run any requests it has
   * in the `cleanup` argument of its next `Await`.
   */
  @annotation.tailrec
  final def kill: Process[F,Nothing] = this match {
    case Await(req,recv,fb,c) => c.drain
    case Emit(h, t) => t.kill
    case h@Halt(_) => h
  }

  /** Halt this process, allowing for any cleanup actions, and `e` as a cause. */
  final def killBy(e: Throwable): Process[F,Nothing] =
    this.kill.causedBy(e)

  /**
   * Add `e` as a cause when this `Process` halts.
   * This is a noop and returns immediately if `e` is `Process.End`.
   */
  final def causedBy[F2[x]>:F[x],O2>:O](e: Throwable): Process[F2,O2] = {
    e match {
      case End => this
      case _ => this.causedBy_(e)
    }
  }
  private final def causedBy_[F2[x]>:F[x],O2>:O](e: Throwable): Process[F2, O2] = this match {
    case Await(req,recv,fb,c) =>
      Await(req, recv andThen (_.causedBy_(e)), fb.causedBy_(e), c.causedBy_(e))
    case Emit(h, t) => Emit(h, t.causedBy_(e))
    case h@Halt(e0) => e0 match {
      case End => Halt(e)
      case _ => Halt(CausedBy(e0, e))
    }
  }

  /**
   * Switch to the `fallback` case of the _next_ `Await` issued by this `Process`.
   */
  final def fallback: Process[F,O] = this match {
    case Await(req,recv,fb,c) => fb
    case Emit(h, t) => emitSeq(h, t.fallback)
    case h@Halt(_) => h
  }

  /**
   * Append to the `fallback` and `cleanup` arguments of the _next_ `Await`.
   */
  final def orElse[F2[x]>:F[x],O2>:O](fallback0: => Process[F2,O2], cleanup0: => Process[F2,O2] = halt): Process[F2,O2] = {
    lazy val fallback: Process[F2,O2] = try {
      fallback0 match {
        case Emit(h, t) => Emit(h.view.asInstanceOf[Seq[O2]], t.asInstanceOf[Process[F2,O2]])
        case _ => fallback0
      }
    } catch {
      case e: Throwable => Halt(e)
    }

    lazy val cleanup: Process[F2,O2] = try {
      cleanup0 match {
        case Emit(h, t) => Emit(h.view.asInstanceOf[Seq[O2]], t.asInstanceOf[Process[F2,O2]])
        case _ => cleanup0
      }
    } catch {
      case e: Throwable => Halt(e)
    }

    def go(cur: Process[F,O]): Process[F2,O2] = cur match {
      case Await(req,recv,fb,c) => Await(req, recv, fb ++ fallback, c ++ cleanup)
      case Emit(h, t) => Emit(h, go(t))
      case h@Halt(_) => h
    }
    go(this)

  }

  /**
   * Run `p2` after this `Process` if this `Process` completes with an an error.
   */
  final def onFailure[F2[x]>:F[x],O2>:O](p2: => Process[F2,O2]): Process[F2,O2] = this match {
    case Await(req,recv,fb,c) => Await(req, recv andThen (_.onFailure(p2)), fb, c onComplete p2)
    case Emit(h, t) => Emit(h, t.onFailure(p2))
    case h@Halt(e) =>
      try p2.causedBy(e)
      catch { case End => h
              case e2: Throwable => Halt(CausedBy(e2, e))
            }
  }

  /**
   * Run `p2` after this `Process` completes normally, or in the event of an error.
   * This behaves almost identically to `append`, except that `p1 append p2` will
   * not run `p2` if `p1` halts with an error.
   */
  final def onComplete[F2[x]>:F[x],O2>:O](p2: => Process[F2,O2]): Process[F2,O2] = this match {
    case Await(req,recv,fb,c) => Await(req, recv andThen (_.onComplete(p2)), fb.onComplete(p2), c.onComplete(p2))
    case Emit(h, t) => Emit(h, t.onComplete(p2))
    case h@Halt(e) =>
      try p2.causedBy(e)
      catch { case End => h
              case e2: Throwable => Halt(CausedBy(e2, e))
            }
  }

  /**
   * Switch to the `fallback` case of _all_ subsequent awaits.
   */
  final def disconnect: Process[Nothing,O] = this match {
    case Await(req,recv,fb,c) => fb.disconnect
    case Emit(h, t) => emitSeq(h, t.disconnect)
    case h@Halt(_) => h
  }

  /**
   * Switch to the `cleanup` case of the next `Await` issued by this `Process`.
   */
  final def cleanup: Process[F,O] = this match {
    case Await(req,recv,fb,c) => c
    case h@Halt(_) => h
    case Emit(h, t) => emitSeq(h, t.cleanup)
  }

  /**
   * Switch to the `cleanup` case of _all_ subsequent awaits.
   */
  final def hardDisconnect: Process[Nothing,O] = this match {
    case Await(req,recv,fb,c) => c.hardDisconnect
    case h@Halt(_) => h
    case Emit(h, t) => emitSeq(h, t.hardDisconnect)
  }

  /**
   * Remove any leading emitted values from this `Process`.
   */
  @annotation.tailrec
  final def trim: Process[F,O] = this match {
    case Emit(h, t) => t.trim
    case _ => this
  }

  /** Correctly typed deconstructor for `Await`. */
  private[stream] def asAwait: Option[(F[Any], Any => Process[F,O], Process[F,O], Process[F,O])] =
    this match {
      case Await(req,recv,fb,c) => Some((req,recv,fb,c))
      case _ => None
    }

  /**
   * Ignores output of this `Process`. A drained `Process` will never `Emit`.
   */
  def drain: Process[F,Nothing] = this match {
    case h@Halt(_) => h
    case Emit(h, t) => t.drain
    case Await(req,recv,fb,c) => Await(
      req, recv andThen (_ drain),
      fb.drain, c.drain)
  }

  final def isHalt: Boolean = this match {
    case Halt(_) => true
    case _ => false
  }

  final def stepOr[F2[x]>:F[x]](p2: => Process[F2,Nothing]): Process[F2, Step[F2,O]] =
    step.orElse(p2, p2)

  /**
   * Run this `Process` until it emits any values, then return the
   * paused computation. This function is not resource safe, and
   * consumers of this function are responsible for invoking the
   * cleanup action of any `Process` they are manually stepping.
   */
  final def step: Process[F, Step[F, O]] = {
    def go(cleanup: Process[F,O], cur: Process[F,O]): Process[F, Step[F,O]] = cur match {
      case h@Halt(e) => emit(Step(left(e), h, cleanup))
      case Emit(h, t) =>
        if (h.isEmpty) t.step
        else emit(Step(right(h), t, cleanup))
      case Await(req,recv,fb,c) => await(req)(recv andThen (go(c,_)), go(c, fb), go(c, c))
    }
    go(halt, this)
  }

  /**
   * Feed the output of this `Process` as input of `p2`. The implementation
   * will fuse the two processes, so this process will only generate
   * values as they are demanded by `p2`. If `p2` signals termination, `this`
   * is killed using `kill`, giving it the opportunity to clean up.
   */
  final def pipe[O2](p2: Process1[O,O2]): Process[F,O2] = p2 match {
    case h@Halt(_) => this.kill ++ h
    case Emit(h, t) => Emit(h, this pipe t)
    case Await1(recv,fb,c) => this.step.flatMap { s =>
      s.fold { hd =>
        s.tail pipe (process1.feed(hd)(p2))
      } (halt pipe fb, e => fail(e) pipe c)
    }
  }

  /** Operator alias for `pipe`. */
  final def |>[O2](p2: Process1[O,O2]): Process[F,O2] =
    this pipe p2

  /**
   * Use a `Tee` to interleave or combine the outputs of `this` and
   * `p2`. This can be used for zipping, interleaving, and so forth.
   * Nothing requires that the `Tee` read elements from each
   * `Process` in lockstep. It could read fifty elements from one
   * side, then two elements from the other, then combine or
   * interleave these values in some way, etc.
   *
   * If at any point the `Tee` awaits on a side that has halted,
   * we gracefully kill off the other side, then halt.
   */
  final def tee[F2[x]>:F[x],O2,O3](p2: Process[F2,O2])(t: Tee[O,O2,O3]): Process[F2,O3] = {
    import scalaz.stream.tee.{AwaitL,AwaitR}
    t match {
      case h@Halt(_) => this.kill onComplete p2.kill onComplete h
      case Emit(h, t2) => Emit(h, this.tee(p2)(t2))
      case AwaitL(recv,fb,c) => this.step.flatMap { s =>
        s.fold { hd =>
          s.tail.tee(p2)(scalaz.stream.tee.feedL(hd)(t))
        } (halt.tee(p2)(fb), e => fail(e).tee(p2)(c))
      }
      case AwaitR(recv,fb,c) => p2.step.flatMap { s =>
        s.fold { hd =>
          this.tee(s.tail)(scalaz.stream.tee.feedR(hd)(t))
        } (this.tee(halt)(fb), e => this.tee(fail(e))(c))
      }
    }
  }

  /** Translate the request type from `F` to `G`, using the given polymorphic function. */
  def translate[G[_]](f: F ~> G): Process[G,O] = this match {
    case Emit(h, t) => Emit(h, t.translate(f))
    case h@Halt(_) => h
    case Await(req, recv, fb, c) =>
      Await(f(req), recv andThen (_ translate f), fb translate f, c translate f)
  }

  /**
   * Catch exceptions produced by this `Process`, not including normal termination,
   * and uses `f` to decide whether to resume a second process.
   */
  def attempt[F2[x]>:F[x],O2](f: Throwable => Process[F2,O2] = (t:Throwable) => emit(t))(
                              implicit F: Catchable[F2]): Process[F2, O2 \/ O] =
  this match {
    case Emit(h, t) => Emit(h map (right), t.attempt[F2,O2](f))
    case Halt(e) => e match {
      case End => halt
      case _ => try f(e).map(left)
                catch { case End => halt
                        case e2: Throwable => Halt(CausedBy(e2, e))
                      }
    }
    case Await(req, recv, fb, c) =>
      await(F.attempt(req))(
        _.fold(
          { case End => fb.attempt[F2,O2](f)
            case err => c.drain onComplete f(err).map(left)
          },
          recv andThen (_.attempt[F2,O2](f))
        ),
        fb.attempt[F2,O2](f), c.attempt[F2,O2](f))
  }

  /**
   * Catch some of the exceptions generated by this `Process`, rethrowing any
   * not handled by the given `PartialFunction` and stripping out any values
   * emitted before the error.
   */
  def handle[F2[x]>:F[x],O2](f: PartialFunction[Throwable, Process[F2,O2]])(implicit F: Catchable[F2]): Process[F2, O2] =
    attempt(err => f.lift(err).getOrElse(fail(err))).
    dropWhile(_.isRight).
    map(_.fold(identity, _ => sys.error("unpossible")))

  /**
   * Like `attempt`, but accepts a partial function. Unhandled errors are rethrown.
   */
  def partialAttempt[F2[x]>:F[x],O2](f: PartialFunction[Throwable, Process[F2,O2]])(implicit F: Catchable[F2]): Process[F2, O2 \/ O] =
    attempt(err => f.lift(err).getOrElse(fail(err)))

  /**
   * Map over this `Process` to produce a stream of `F`-actions,
   * then evaluate these actions.
   */
  def evalMap[F2[x]>:F[x],O2](f: O => F2[O2]): Process[F2,O2] =
    map(f).eval

  /**
   * Map over this `Process` to produce a stream of `F`-actions,
   * then evaluate these actions, returning results in whatever
   * order they come back. `bufSize` controls the maximum number
   * of evaluations that can be queued at any one time.
   */
  def gatherMap[F2[x]>:F[x],O2](bufSize: Int)(f: O => F2[O2])(
                                implicit F: Nondeterminism[F2]): Process[F2,O2] =
    map(f).gather(bufSize)

  /**
   * Collect the outputs of this `Process[F,O]`, given a `Monad[F]` in
   * which we can catch exceptions. This function is not tail recursive and
   * relies on the `Monad[F]` to ensure stack safety.
   */
  final def runLog[F2[x]>:F[x], O2>:O](implicit F: Monad[F2], C: Catchable[F2]): F2[IndexedSeq[O2]] = {
    import scalaz.std.indexedSeq._
    runFoldMap[F2,IndexedSeq[O2]](IndexedSeq(_))
  }

  /**
   * Collect the outputs of this `Process[F,O]` into a monoid `B`, given a `Monad[F]` in
   * which we can catch exceptions. This function is not tail recursive and
   * relies on the `Monad[F]` to ensure stack safety.
   */
  final def runFoldMap[F2[x]>:F[x], B](f: O => B)(implicit F: Monad[F2], C: Catchable[F2], B: Monoid[B]): F2[B] = {
    def go(cur: Process[F2,O], acc: B): F2[B] =
      cur match {
        case Emit(h,t) =>
          go(t.asInstanceOf[Process[F2,O]], h.asInstanceOf[Seq[O]].foldLeft(acc)((x, y) => B.append(x, f(y))))
        case Halt(e) => e match {
          case End => F.point(acc)
          case _ => C.fail(e)
        }
        case Await(req,recv,fb,c) =>
           F.bind (C.attempt(req.asInstanceOf[F2[AnyRef]])) {
             _.fold(
               { case End => go(fb.asInstanceOf[Process[F2,O]], acc)
                 case e => go(c.asInstanceOf[Process[F2,O]].causedBy(e), acc)
               },
               o => go(recv.asInstanceOf[AnyRef => Process[F2,O]](o), acc)
             )
           }
      }
    go(this, B.zero)
  }

  /** Run this `Process` solely for its final emitted value, if one exists. */
  final def runLast[F2[x]>:F[x], O2>:O](implicit F: Monad[F2], C: Catchable[F2]): F2[Option[O2]] =
    F.map(this.last.runLog[F2,O2])(_.lastOption)

  /** Run this `Process` solely for its final emitted value, if one exists, using `o2` otherwise. */
  final def runLastOr[F2[x]>:F[x], O2>:O](o2: => O2)(implicit F: Monad[F2], C: Catchable[F2]): F2[O2] =
    F.map(this.last.runLog[F2,O2])(_.lastOption.getOrElse(o2))

  /** Run this `Process`, purely for its effects. */
  final def run[F2[x]>:F[x]](implicit F: Monad[F2], C: Catchable[F2]): F2[Unit] =
    F.void(drain.runLog(F, C))

  /**
   * Runs the next step of process. This is guaranteed to always produce `next` step of process and will never fail.
   * In case the process is halted, will just return Halt(e)
   *
   * Simillar in sense to `run`, except it will return the next step of process immediatelly with values emitted.
   *
   * When abnormal failure occurs, the evaluation ends, and next step is guaranteed to contain in `cleanup` any cleanup
   * that needs to be run. It is responsibility of consumer to run the cleanup process in such case
   *
   * Consumer of this function is required to run this repeatedly unless tail of Step is in Halt(e)`
   *
   * Step is guaranteed to contain in cleanup argument any code
   * that needs to be run in case the tail evaluates to Halt.
   */
  final def runStep[F2[x]>:F[x], O2>:O](implicit  F: Monad[F2], C: Catchable[F2]): F2[Step[F2,O2]] = {
    def go(cur:Process[F,O],cleanup:Process[F,O]): F2[Step[F2,O2]] = cur match {
      case h@Halt(e) => F.point(Step(left(e),h,cleanup))

      case Emit(h,t) =>
        val (nh,nt) = t.unemit
        val hh = h ++ nh
        if (hh.isEmpty) go(nt, cleanup)
        else F.point(Step(right(hh), nt, cleanup))

      case Await(req,recv,fb,c) =>
        F.bind(C.attempt(req)) {
          case -\/(End) => go(fb,c)
          case -\/(e) => F.point(Step(left(e),Halt(e),c))
          case \/-(a) =>
            try go(recv(a),c)
            catch { case e : Throwable => F.point(Step(left(e),Halt(e),c))}
        }

    }
    go(this, halt)
  }

  /** Alias for `this |> [[process1.buffer]](n)`. */
  def buffer(n: Int): Process[F,O] =
    this |> process1.buffer(n)

  /** Alias for `this |> [[process1.bufferAll]]`. */
  def bufferAll: Process[F,O] =
    this |> process1.bufferAll

  /** Alias for `this |> [[process1.bufferBy]](f)`. */
  def bufferBy(f: O => Boolean): Process[F,O] =
    this |> process1.bufferBy(f)

  /** Alias for `this |> [[process1.chunk]](n)`. */
  def chunk(n: Int): Process[F,Vector[O]] =
    this |> process1.chunk(n)

  /** Alias for `this |> [[process1.chunkAll]]`. */
  def chunkAll: Process[F,Vector[O]] =
    this |> process1.chunkAll

  /** Alias for `this |> [[process1.chunkBy]](f)`. */
  def chunkBy(f: O => Boolean): Process[F,Vector[O]] =
    this |> process1.chunkBy(f)

  /** Alias for `this |> [[process1.chunkBy2]](f)`. */
  def chunkBy2(f: (O, O) => Boolean): Process[F,Vector[O]] =
    this |> process1.chunkBy2(f)

  /** Alias for `this |> [[process1.collect]](pf)`. */
  def collect[O2](pf: PartialFunction[O,O2]): Process[F,O2] =
    this |> process1.collect(pf)

  /** Alias for `this |> [[process1.collectFirst]](pf)`. */
  def collectFirst[O2](pf: PartialFunction[O,O2]): Process[F,O2] =
    this |> process1.collectFirst(pf)

  /** Alias for `this |> [[process1.drop]](n)`. */
  def drop(n: Int): Process[F,O] =
    this |> process1.drop[O](n)

  /** Alias for `this |> [[process1.dropWhile]](f)`. */
  def dropWhile(f: O => Boolean): Process[F,O] =
    this |> process1.dropWhile(f)

  /** Alias for `this |> [[process1.exists]](f)` */
  def exists(f: O => Boolean): Process[F,Boolean] =
    this |> process1.exists(f)

  /** Alias for `this |> [[process1.filter]](f)`. */
  def filter(f: O => Boolean): Process[F,O] =
    this |> process1.filter(f)

  /** Alias for `this |> [[process1.find]](f)` */
  def find(f: O => Boolean): Process[F,O] =
    this |> process1.find(f)

  /** Alias for `this |> [[process1.forall]](f)` */
  def forall(f: O => Boolean): Process[F,Boolean] =
    this |> process1.forall(f)

  /** Alias for `this |> [[process1.fold]](b)(f)`. */
  def fold[O2 >: O](b: O2)(f: (O2,O2) => O2): Process[F,O2] =
    this |> process1.fold(b)(f)

  /** Alias for `this |> [[process1.foldMap]](f)(M)`. */
  def foldMap[M](f: O => M)(implicit M: Monoid[M]): Process[F,M] =
    this |> process1.foldMap(f)(M)

  /** Alias for `this |> [[process1.foldMonoid]](M)` */
  def foldMonoid[O2 >: O](implicit M: Monoid[O2]): Process[F,O2] =
    this |> process1.foldMonoid(M)

  /** Alias for `this |> [[process1.foldSemigroup]](M)`. */
  def foldSemigroup[O2 >: O](implicit M: Semigroup[O2]): Process[F,O2] =
    this |> process1.foldSemigroup(M)

  /** Alias for `this |> [[process1.fold1]](f)`. */
  def fold1[O2 >: O](f: (O2,O2) => O2): Process[F,O2] =
    this |> process1.fold1(f)

  /** Alias for `this |> [[process1.fold1Map]](f)(M)`. */
  def fold1Map[M](f: O => M)(implicit M: Monoid[M]): Process[F,M] =
    this |> process1.fold1Map(f)(M)

  /** Alias for `this |> [[process1.fold1Monoid]](M)` */
  def fold1Monoid[O2 >: O](implicit M: Monoid[O2]): Process[F,O2] =
    this |> process1.fold1Monoid(M)

  /** Alias for `this |> [[process1.intersperse]](sep)`. */
  def intersperse[O2>:O](sep: O2): Process[F,O2] =
    this |> process1.intersperse(sep)

  /** Alias for `this |> [[process1.last]]`. */
  def last: Process[F,O] =
    this |> process1.last

  /** Alias for `this |> [[process1.reduce]](f)`. */
  def reduce[O2 >: O](f: (O2,O2) => O2): Process[F,O2] =
    this |> process1.reduce(f)

  /** Alias for `this |> [[process1.reduceMap]](f)(M)`. */
  def reduceMap[M](f: O => M)(implicit M: Monoid[M]): Process[F,M] =
    this |> process1.reduceMap(f)(M)

  /** Alias for `this |> [[process1.reduceMonoid]](M)`. */
  def reduceMonoid[O2 >: O](implicit M: Monoid[O2]): Process[F,O2] =
    this |> process1.reduceMonoid(M)

  /** Alias for `this |> [[process1.reduceSemigroup]](M)`. */
  def reduceSemigroup[O2 >: O](implicit M: Semigroup[O2]): Process[F,O2] =
    this |> process1.reduceSemigroup(M)

  /** Alias for `this |> [[process1.repartition]](p)(S)` */
  def repartition[O2 >: O](p: O2 => IndexedSeq[O2])(implicit S: Semigroup[O2]): Process[F,O2] =
    this |> process1.repartition(p)(S)

  /** Alias for `this |> [[process1.scan]](b)(f)`. */
  def scan[B](b: B)(f: (B,O) => B): Process[F,B] =
    this |> process1.scan(b)(f)

  /** Alias for `this |> [[process1.scanMap]](f)(M)`. */
  def scanMap[M](f: O => M)(implicit M: Monoid[M]): Process[F,M] =
    this |> process1.scanMap(f)(M)

  /** Alias for `this |> [[process1.scanMonoid]](M)`. */
  def scanMonoid[O2 >: O](implicit M: Monoid[O2]): Process[F,O2] =
    this |> process1.scanMonoid(M)

  /** Alias for `this |> [[process1.scanSemigroup]](M)`. */
  def scanSemigroup[O2 >: O](implicit M: Semigroup[O2]): Process[F,O2] =
    this |> process1.scanSemigroup(M)

  /** Alias for `this |> [[process1.scan1]](f)`. */
  def scan1[O2 >: O](f: (O2,O2) => O2): Process[F,O2] =
    this |> process1.scan1(f)

  /** Alias for `this |> [[process1.scan1Map]](f)(M)`. */
  def scan1Map[M](f: O => M)(implicit M: Monoid[M]): Process[F,M] =
    this |> process1.scan1Map(f)(M)

  /** Alias for `this |> [[process1.scan1Monoid]](M)`. */
  def scan1Monoid[O2 >: O](implicit M: Monoid[O2]): Process[F,O2] =
    this |> process1.scan1Monoid(M)

  /** Alias for `this |> [[process1.split]](f)` */
  def split(f: O => Boolean): Process[F,Vector[O]] =
    this |> process1.split(f)

  /** Alias for `this |> [[process1.splitOn]](p)` */
  def splitOn[P >: O](p: P)(implicit P: Equal[P]): Process[F,Vector[P]] =
    this |> process1.splitOn(p)

  /** Alias for `this |> [[process1.splitWith]](f)` */
  def splitWith(f: O => Boolean): Process[F,Vector[O]] =
    this |> process1.splitWith(f)

<<<<<<< HEAD
  /** Alias for `this |> process1.skipLast`. */
  def skipLast: Process[F,O] =
    this |> process1.skipLast

  /** Alias for `this |> process1.skipLastIf(p)`. */
  def skipLastIf(p: O => Boolean): Process[F,O] =
    this |> process1.skipLastIf(p)

  /** Halts this `Process` after emitting `n` elements. */
=======
  /** Alias for `this |> [[process1.take]](n)`. */
>>>>>>> b78150a5
  def take(n: Int): Process[F,O] =
    this |> process1.take[O](n)

  /** Alias for `this |> [[process1.takeWhile]](f)`. */
  def takeWhile(f: O => Boolean): Process[F,O] =
    this |> process1.takeWhile(f)

  /** Alias for `this |> [[process1.terminated]]`. */
  def terminated: Process[F,Option[O]] =
    this |> process1.terminated

  /** Alias for `this |> [[process1.window]](n)`. */
  def window(n: Int): Process[F,Vector[O]] =
    this |> process1.window(n)

  /** Alternate emitting elements from `this` and `p2`, starting with `this`. */
  def interleave[F2[x]>:F[x],O2>:O](p2: Process[F2,O2]): Process[F2,O2] =
    this.tee(p2)(scalaz.stream.tee.interleave)

  /** Halts this `Process` after emitting 1 element. */
  def once: Process[F,O] = take(1)

  /** Call `tee` with the `zipWith` `Tee[O,O2,O3]` defined in `tee.scala`. */
  def zipWith[F2[x]>:F[x],O2,O3](p2: Process[F2,O2])(f: (O,O2) => O3): Process[F2,O3] =
    this.tee(p2)(scalaz.stream.tee.zipWith(f))

  /** Call `tee` with the `zip` `Tee[O,O2,O3]` defined in `tee.scala`. */
  def zip[F2[x]>:F[x],O2](p2: Process[F2,O2]): Process[F2,(O,O2)] =
    this.tee(p2)(scalaz.stream.tee.zip)

  /**
   * When `condition` is `true`, lets through any values in `this` process, otherwise blocks
   * until `condition` becomes true again. Note that the `condition` is checked before
   * each and every read from `this`, so `condition` should return very quickly or be
   * continuous to avoid holding up the output `Process`. Use `condition.forwardFill` to
   * convert an infrequent discrete `Process` to a continuous one for use with this
   * function.
   */
  def when[F2[x]>:F[x],O2>:O](condition: Process[F2,Boolean]): Process[F2,O2] =
    condition.tee(this)(scalaz.stream.tee.when)

  /** Delay running this `Process` until `awaken` becomes true for the first time. */
  def sleepUntil[F2[x]>:F[x],O2>:O](awaken: Process[F2,Boolean]): Process[F2,O2] =
    Process.sleepUntil(awaken)(this)

  /**
   * Halts this `Process` as soon as `condition` becomes `true`. Note that `condition`
   * is checked before each and every read from `this`, so `condition` should return
   * very quickly or be continuous to avoid holding up the output `Process`. Use
   * `condition.forwardFill` to convert an infrequent discrete `Process` to a
   * continuous one for use with this function.
   */
  def until[F2[x]>:F[x],O2>:O](condition: Process[F2,Boolean]): Process[F2,O2] =
    condition.tee(this)(scalaz.stream.tee.until)
}

object processes extends process1 with tee with wye with io

object Process {

  type Process0[+O] = Process[Env[Any,Any]#Is,O]

  /**
   * A single input stream transducer. Accepts input of type `I`,
   * and emits values of type `O`.
   */
  type Process1[-I,+O] = Process[Env[I,Any]#Is, O]

  /**
   * A stream transducer that can read from one of two inputs,
   * the 'left' (of type `I`) or the 'right' (of type `I2`).
   * `Process1[I,O] <: Tee[I,I2,O]`.
   */
  type Tee[-I,-I2,+O] = Process[Env[I,I2]#T, O]

  /**
   * A stream transducer that can read from one of two inputs,
   * nondeterministically. This
   */
  type Wye[-I,-I2,+O] = Process[Env[I,I2]#Y, O]

  /**
   * An effectful sink, to which we can send values. Modeled
   * as a source of effectful functions.
   */
  type Sink[+F[_],-O] = Process[F, O => F[Unit]]

  /**
   * An effectful channel, to which we can send values and
   * get back responses. Modeled as a source of effectful
   * functions.
   */
  type Channel[+F[_],-I,O] = Process[F, I => F[O]]

  /**
   * A `Writer[F,W,O]` is a `Process[F, W \/ O]`. See
   * `Process.WriterSyntax` for convenience functions
   * for working with either the written values (the `W`)
   * or the output values (the `O`).
   *
   * This is useful for logging or other situations where we
   * want to emit some values 'on the side' while doing something
   * else with the main output of a `Process`.
   */
  type Writer[+F[_],+W,+O] = Process[F, W \/ O]

  /** A `Process1` that writes values of type `W`. */
  type Process1W[+W,-I,+O] = Process1[I,W \/ O]

  /** Alias for Process1W **/
  type Writer1[+W,-I,+O] = Process1W[W,I,O]

  /** A `Tee` that writes values of type `W`. */
  type TeeW[+W,-I,-I2,+O] = Tee[I,I2,W \/ O]

  /** A `Tee` that writes values of type `W`. */
  type WyeW[+W,-I,-I2,+O] = Wye[I,I2,W \/ O]

  /**
   * The `Await` constructor instructs the driver to evaluate
   * `req`. If it returns successfully, `recv` is called
   * to transition to the next state. If the input has
   * been exhausted due to normal termination, `fallback1`
   * is the next state. If an exception occurs, `cleanup1`
   * is the next state.
   */
  case class Await[F[_],A,+O] private[stream](
    req: F[A], recv: A => Process[F,O],
    fallback1: Process[F,O] = halt,
    cleanup1: Process[F,O] = halt) extends Process[F,O]

  /**
   * The `Emit` constructor instructs the driver to emit
   * the given sequence of values to the output. `tail`
   * then becomes the next state.
   */
  case class Emit[F[_],O](
    head: Seq[O],
    tail: Process[F,O]) extends Process[F,O]

  /**
   * The `Halt` constructor instructs the driver to stop
   * due to the given `Throwable`. The special `Throwable`
   * `Process.End` indicates normal termination. It's
   * more typical to construct a `Halt` via `Process.halt`
   * (for normal termination) or `Process.fail(err)` (for
   * termination with an error).
   */
  case class Halt(cause: Throwable) extends Process[Nothing,Nothing]

  object AwaitF {
    trait Req
    private[stream] def unapply[F[_],O](self: Process[F,O]):
        Option[(F[Any], Any => Process[F,O], Process[F,O], Process[F,O])] =
      self.asAwait
  }
  object Await1 {
    def unapply[I,O](self: Process1[I,O]):
        Option[(I => Process1[I,O], Process1[I,O], Process1[I,O])] = self match {

      case Await(_,recv,fb,c) => Some((recv.asInstanceOf[I => Process1[I,O]], fb, c))
      case _ => None
    }
  }

  def emitSeq[F[_],O](
      head: Seq[O],
      tail: Process[F,O] = halt): Process[F,O] =
    if (head.isEmpty) tail
    else tail match {
      case Emit(h2,t) => Emit(head ++ h2.asInstanceOf[Seq[O]], t.asInstanceOf[Process[F,O]])
      case _ => Emit(head, tail)
    }

  def await[F[_],A,O](req: F[A])(
      recv: A => Process[F,O] = (a: A) => halt,
      fallback: Process[F,O] = halt,
      cleanup: Process[F,O] = halt): Process[F,O] =
    Await(req, recv, fallback, cleanup)

  def apply[O](o: O*): Process[Nothing,O] =
    emitSeq[Nothing,O](o, halt)

  /** The infinite `Process`, always emits `a`. */
  def constant[A](a: A, chunkSize: Int = 1): Process[Task,A] = {
    lazy val go: Process[Task,A] =
      if (chunkSize.max(1) == 1)
        await(Task.now(a))(a => Emit(List(a), go))
      else
        await(Task.now(List.fill(chunkSize)(a)))(emitSeq(_, go))
    go
  }

  /** A `Process` which emits `n` repetitions of `a`. */
  def fill[A](n: Int)(a: A, chunkSize: Int = 1): Process[Task,A] = {
    val chunkN = chunkSize max 1
    val chunkTask = Task.now(List.fill(chunkN)(a)) // we can reuse this for each step
    def go(m: Int): Process[Task,A] =
      if (m >= chunkN) await(chunkTask)(emitSeq(_, go(m - chunkN)))
      else if (m <= 0) halt
      else await(Task.now(List.fill(m)(a)))(emitSeq(_, halt))
    go(n max 0)
  }

  /**
   * An infinite `Process` that repeatedly applies a given function
   * to a start value.
   */
  def iterate[A](start: A)(f: A => A): Process[Task,A] = {
    def go(a: A): Process[Task,A] =
      await(Task.now(a))(a => Emit(List(a), go(f(a))))
    go(start)
  }

  /** Produce a (potentially infinite) source from an unfold. */
  def unfold[S,A](s0: S)(f: S => Option[(A,S)]): Process[Task,A] =
    await(Task.delay(f(s0)))(o =>
      o.map(ht => Emit(List(ht._1), unfold(ht._2)(f))).
        getOrElse(halt)
    )

  /**
   * Produce a stream encapsulating some state, `S`. At each step,
   * produces the current state, and an effectful function to set the
   * state that will be produced next step.
   */
  def state[S](s0: S): Process[Task, (S, S => Task[Unit])] = {
    await(Task.delay(async.signal[S]))(
      sig => eval_(sig.set(s0)) fby
        (sig.discrete.take(1) zip emit(sig.set _)).repeat
    )
  }

  /**
   * A continuous stream of the elapsed time, computed using `System.nanoTime`.
   * Note that the actual granularity of these elapsed times depends on the OS, for instance
   * the OS may only update the current time every ten milliseconds or so.
   */
  def duration: Process[Task, Duration] = suspend {
    val t0 = System.nanoTime
    repeatEval { Task.delay { Duration(System.nanoTime - t0, NANOSECONDS) }}
  }

  /**
   * A continuous stream which is true after `d, 2d, 3d...` elapsed duration.
   * If you'd like a discrete stream that will actually block until `d` has elapsed,
   * use `awakeEvery` instead.
   */
  def every(d: Duration): Process[Task, Boolean] = {
    def go(lastSpikeNanos: Long): Process[Task, Boolean] =
      suspend {
        val now = System.nanoTime
        if ((now - lastSpikeNanos) > d.toNanos) emit(true) ++ go(now)
        else emit(false) ++ go(lastSpikeNanos)
      }
    go(0)
  }

  // pool for event scheduling
  // threads are just used for timing, no logic is run on this Thread
  private[stream] val _scheduler = {
    Executors.newScheduledThreadPool(4, new ThreadFactory {
      def newThread(r: Runnable) = {
        val t = Executors.defaultThreadFactory.newThread(r)
        t.setDaemon(true)
        t.setName("scheduled-task-thread")
        t
      }
    })
  }

  /**
   * A single-element `Process` that waits for the given number
   * of milliseconds before emitting its value. This uses a shared
   * `ScheduledThreadPoolExecutor` rather than calling `Thread.sleep`
   * on the main `Process`.
   */
  def sleep(p: Duration)(
      implicit pool: ExecutorService = Strategy.DefaultExecutorService,
               schedulerPool: ScheduledExecutorService = _scheduler): Process[Task,Nothing] =
    awakeEvery(p)(pool, schedulerPool).once.drain

  /**
   * Delay running `p` until `awaken` becomes true for the first time.
   * The `awaken` process may be discrete.
   */
  def sleepUntil[F[_],A](awaken: Process[F,Boolean])(p: Process[F,A]): Process[F,A] =
    awaken.dropWhile(!_).once.flatMap(b => if (b) p else halt)

  /**
   * A discrete tasks which emits elapsed durations at the given
   * regular duration. For example: `awakeEvery(5 seconds)` will
   * return (approximately) `5s, 10s, 20s`, and will lie dormant
   * between emitted values. By default, this uses a shared
   * `ScheduledExecutorService` for the timed events, and runs the
   * actual callbacks on `pool`, which avoids blocking a useful
   * thread simply to interpret the delays between events.
   */
  def awakeEvery(d: Duration)(
      implicit pool: ExecutorService = Strategy.DefaultExecutorService,
               schedulerPool: ScheduledExecutorService = _scheduler): Process[Task, Duration] =  {

    def metronomeAndSignal:(()=>Unit,mutable.Signal[Duration]) = {
      val signal = async.signal[Duration](Strategy.Sequential)
      val t0 = Duration(System.nanoTime, NANOSECONDS)

      val metronome = _scheduler.scheduleAtFixedRate(
        new Runnable { def run = {
          val d = Duration(System.nanoTime, NANOSECONDS) - t0
          signal.set(d).run
        }},
        d.toNanos,
        d.toNanos,
        NANOSECONDS
      )
      (()=>metronome.cancel(false), signal)
    }

    await(Task.delay(metronomeAndSignal))({
      case (cm, signal) =>  signal.discrete onComplete eval_(signal.close.map(_=>cm()))
    })
  }

  /** `Process.emitRange(0,5) == Process(0,1,2,3,4).` */
  def emitRange(start: Int, stopExclusive: Int): Process[Nothing,Int] =
    emitSeq(start until stopExclusive)

  /** Lazily produce the range `[start, stopExclusive)`. */
  def range(start: Int, stopExclusive: Int, by: Int = 1): Process[Task, Int] =
    unfold(start)(i => if (i < stopExclusive) Some((i,i+by)) else None)

  /**
   * Lazily produce a sequence of nonoverlapping ranges, where each range
   * contains `size` integers, assuming the upper bound is exclusive.
   * Example: `ranges(0, 1000, 10)` results in the pairs
   * `(0, 10), (10, 20), (20, 30) ... (990, 1000)`
   *
   * Note: The last emitted range may be truncated at `stopExclusive`. For
   * instance, `ranges(0,5,4)` results in `(0,4), (4,5)`.
   *
   * @throws IllegalArgumentException if `size` <= 0
   */
  def ranges(start: Int, stopExclusive: Int, size: Int): Process[Task, (Int, Int)] = {
    require(size > 0, "size must be > 0, was: " + size)
    unfold(start)(lower =>
      if (lower < stopExclusive)
        Some((lower -> ((lower+size) min stopExclusive), lower+size))
      else
        None)
  }

  /**
   * A supply of `Long` values, starting with `initial`.
   * Each read is guaranteed to retun a value which is unique
   * across all threads reading from this `supply`.
   */
  def supply(initial: Long): Process[Task, Long] = {
    import java.util.concurrent.atomic.AtomicLong
    val l = new AtomicLong(initial)
    repeatEval { Task.delay { l.getAndIncrement }}
  }

  /**
   * Convert a `Process` to a `Task` which can be run repeatedly to generate
   * the elements of the `Process`.
   */
  def toTask[A](p: Process[Task,A]): Task[A] = {
    var cur = p
    def go: Task[A] = cur match {
      case Halt(e) => Task.fail(e)
      case Emit(h, t) =>
        if (h.isEmpty) { cur = t; go }
        else { val ret = Task.now(h.head); cur = Emit(h.tail, t); ret }
      case Await(req, recv, fb, c) =>
        req.attempt.flatMap {
          case -\/(End) => cur = fb; go
          case -\/(t: Throwable) => cur = c; go.flatMap(_ => Task.fail(t))
          case \/-(resp) => cur = recv(resp); go
        }
    }
    Task.delay(go).flatMap(a => a)
  }

  /**
   * Produce a continuous stream from a discrete stream by using the
   * most recent value.
   */
  def forwardFill[A](p: Process[Task,A])(implicit S: Strategy = Strategy.DefaultStrategy): Process[Task,A] =
    async.toSignal(p).continuous


  /** Emit a single value, then `Halt`. */
  def emit[O](head: O): Process[Nothing,O] =
    Emit[Nothing,O](List(head), halt)

  /** Emit a sequence of values, then `Halt`. */
  def emitAll[O](seq: Seq[O]): Process[Nothing,O] =
    emitSeq(seq, halt)

  def emitView[O](head: O): Process[Nothing,O] =
    Emit[Nothing,O](List(head).view, halt)

  def emitLazy[O](head: => O): Process[Nothing,O] = {
    lazy val hd = head
    Emit[Nothing,O](List(()).view.map(_ => hd), halt)
  }


  implicit def processInstance[F[_]]: MonadPlus[({type f[x] = Process[F,x]})#f] =
  new MonadPlus[({type f[x] = Process[F,x]})#f] {
    def empty[A] = halt
    def plus[A](a: Process[F,A], b: => Process[F,A]): Process[F,A] =
      a ++ b
    def point[A](a: => A): Process[F,A] = emit(a)
    def bind[A,B](a: Process[F,A])(f: A => Process[F,B]): Process[F,B] =
      a flatMap f
  }

  /**
   * Special exception indicating normal termination. Throwing this
   * exception results in control switching to the `fallback` case of
   * whatever `Process` is being run.
   */
  case object End extends Exception {
    override def fillInStackTrace = this
  }

  class CausedBy(e: Throwable, cause: Throwable) extends Exception(cause) {
    override def toString = s"$e\n\ncaused by:\n\n$cause"
  }

  object CausedBy {
    def apply(e: Throwable, cause: Throwable): Throwable =
      cause match {
        case End => e
        case _ => new CausedBy(e, cause)
      }
  }

  case class Env[-I,-I2]() {
    sealed trait Y[-X] {
      def tag: Int
      def fold[R](l: => R, r: => R, both: => R): R
    }
    sealed trait T[-X] extends Y[X]
    sealed trait Is[-X] extends T[X]
    case object Left extends Is[I] {
      def tag = 0
      def fold[R](l: => R, r: => R, both: => R): R = l
    }
    case object Right extends T[I2] {
      def tag = 1
      def fold[R](l: => R, r: => R, both: => R): R = r
    }
    case object Both extends Y[ReceiveY[I,I2]] {
      def tag = 2
      def fold[R](l: => R, r: => R, both: => R): R = both
    }
  }

  private val Left_ = Env[Any,Any]().Left
  private val Right_ = Env[Any,Any]().Right
  private val Both_ = Env[Any,Any]().Both

  def Get[I]: Env[I,Any]#Is[I] = Left_
  def L[I]: Env[I,Any]#Is[I] = Left_
  def R[I2]: Env[Any,I2]#T[I2] = Right_
  def Both[I,I2]: Env[I,I2]#Y[ReceiveY[I,I2]] = Both_

  /** A `Process` that halts due to normal termination. */
  val halt: Process[Nothing,Nothing] = Halt(End)

  /** A `Process` that halts due to the given exception. */
  def fail(e: Throwable): Process[Nothing,Nothing] = Halt(e)

  def await1[I]: Process1[I,I] =
    await(Get[I])(emit)

  def awaitL[I]: Tee[I,Any,I] =
    await(L[I])(emit)

  def awaitR[I2]: Tee[Any,I2,I2] =
    await(R[I2])(emit)

  def awaitBoth[I,I2]: Wye[I,I2,ReceiveY[I,I2]] =
    await(Both[I,I2])(emit)

  def receive1[I,O](recv: I => Process1[I,O], fallback: Process1[I,O] = halt): Process1[I,O] =
    Await(Get[I], recv, fallback, halt)

  def receiveL[I,I2,O](
      recv: I => Tee[I,I2,O],
      fallback: Tee[I,I2,O] = halt,
      cleanup: Tee[I,I2,O] = halt): Tee[I,I2,O] =
    await[Env[I,I2]#T,I,O](L)(recv, fallback, cleanup)

  def receiveR[I,I2,O](
      recv: I2 => Tee[I,I2,O],
      fallback: Tee[I,I2,O] = halt,
      cleanup: Tee[I,I2,O] = halt): Tee[I,I2,O] =
    await[Env[I,I2]#T,I2,O](R)(recv, fallback, cleanup)

  def receiveLOr[I,I2,O](fallback: Tee[I,I2,O])(
                       recvL: I => Tee[I,I2,O]): Tee[I,I2,O] =
    receiveL(recvL, fallback)

  def receiveROr[I,I2,O](fallback: Tee[I,I2,O])(
                       recvR: I2 => Tee[I,I2,O]): Tee[I,I2,O] =
    receiveR(recvR, fallback)

  def receiveBoth[I,I2,O](
      recv: ReceiveY[I,I2] => Wye[I,I2,O],
      fallback: Wye[I,I2,O] = halt,
      cleanup: Wye[I,I2,O] = halt): Wye[I,I2,O] =
    await[Env[I,I2]#Y,ReceiveY[I,I2],O](Both[I,I2])(recv, fallback, cleanup)

  /** A `Writer` which emits one value to the output. */
  def emitO[O](o: O): Process[Nothing, Nothing \/ O] =
    liftW(Process.emit(o))

  /** A `Writer` which writes the given value. */
  def emitW[W](s: W): Process[Nothing, W \/ Nothing] =
    Process.emit(left(s))

  /** A `Writer` which writes the given value; alias for `emitW`. */
  def tell[S](s: S): Process[Nothing, S \/ Nothing] =
    emitW(s)

  /** Promote a `Process` to a `Writer` that writes nothing. */
  def liftW[F[_],A](p: Process[F,A]): Writer[F,Nothing,A] =
    p.map(right)

  /**
   * Promote a `Process` to a `Writer` that writes and outputs
   * all values of `p`.
   */
  def logged[F[_],A](p: Process[F,A]): Writer[F,A,A] =
    p.flatMap(a => emitAll(Vector(left(a), right(a))))

  /** `Writer` based version of `await1`. */
  def await1W[A]: Process1W[Nothing,A,A] =
    liftW(Process.await1[A])

  /** `Writer` based version of `awaitL`. */
  def awaitLW[I]: TeeW[Nothing,I,Any,I] =
    liftW(Process.awaitL[I])

  /** `Writer` based version of `awaitR`. */
  def awaitRW[I2]: TeeW[Nothing,Any,I2,I2] =
    liftW(Process.awaitR[I2])

  /** `Writer` based version of `awaitBoth`. */
  def awaitBothW[I,I2]: WyeW[Nothing,I,I2,ReceiveY[I,I2]] =
    liftW(Process.awaitBoth[I,I2])

  /**
   * Various `Process` functions that aren't worth putting on `Process`
   * due to variance issues.
   */
  implicit class ProcessSyntax[F[_],O](self: Process[F,O]) {

    /** Feed this `Process` through the given effectful `Channel`. */
    def through[F2[x]>:F[x],O2](f: Channel[F2,O,O2]): Process[F2,O2] =
      self.zipWith(f)((o,f) => f(o)).eval

    /**
     * Feed this `Process` through the given effectful `Channel`, signaling
     * termination to `f` via `None`. Useful to allow `f` to flush any
     * buffered values to the output when it detects termination, see
     * [[scalaz.stream.io.bufferedChannel]] combinator.
     */
    def throughOption[F2[x]>:F[x],O2](f: Channel[F2,Option[O],O2]): Process[F2,O2] =
      self.terminated.through(f)

    /** Feed this `Process` to a `Sink`. */
    def to[F2[x]>:F[x]](f: Sink[F2,O]): Process[F2,Unit] =
      through(f)

    /** Attach a `Sink` to the output of this `Process` but echo the original signal. */
    def observe[F2[x]>:F[x]](f: Sink[F2,O]): Process[F2,O] =
      self.zipWith(f)((o,f) => (o,f(o))).flatMap { case (orig,action) => emit(action).eval.drain ++ emit(orig) }

    /** Feed this `Process` through the given `Channel`, using `q` to control the queueing strategy. Alias for `connect`. */
    def through_y[F2[x]>:F[x],O2,O3](chan: Channel[F2,O,O2])(q: Wye[O,O2,O3])(implicit F2: Nondeterminism[F2]): Process[F2,O3] =
      connect(chan)(q)

    /** Feed this `Process` through the given `Channel`, using `q` to control the queueing strategy. */
    def connect[F2[x]>:F[x],O2,O3](chan: Channel[F2,O,O2])(q: Wye[O,O2,O3])(implicit F2: Nondeterminism[F2]): Process[F2,O3] =
      self.zip(chan).enqueue(q)

    final def feed[I](
        input: Seq[I])(
        f: Process[F,O] => (I => (Option[I], Option[Process[F,O]]))): (Process[F,O], Seq[I]) = {

      @annotation.tailrec
      def go(cur: Process[F,O], input: Seq[I]): (Process[F,O], Seq[I]) = {
        if (!input.isEmpty) f(cur)(input.head) match {
          case (_, None) => (cur, input)
          case (Some(revisit), Some(p2)) => go(p2, revisit +: input.tail)
          case (None, Some(p2)) => go(p2, input.tail)
        }
        else (cur, input)
      }
      go(self, input)
    }
  }

  /**
   * Infix syntax for working with `Writer[F,W,O]`. We call
   * the `W` parameter the 'write' side of the `Writer` and
   * `O` the 'output' side. Many method in this class end
   * with either `W` or `O`, depending on what side they
   * operate on.
   */
  implicit class WriterSyntax[F[_],W,O](self: Writer[F,W,O]) {

    /** Transform the write side of this `Writer`. */
    def flatMapW[F2[x]>:F[x],W2,O2>:O](f: W => Writer[F2,W2,O2]): Writer[F2,W2,O2] =
      self.flatMap(_.fold(f, a => emit(right(a))))

    /** Remove the write side of this `Writer`. */
    def stripW: Process[F,O] =
      self.flatMap(_.fold(_ => halt, emit))

    /** Map over the write side of this `Writer`. */
    def mapW[W2](f: W => W2): Writer[F,W2,O] =
      self.map(_.leftMap(f))

    /**
     * Observe the write side of this `Writer` using the
     * given `Sink`, keeping it available for subsequent
     * processing. Also see `drainW`.
     */
    def observeW(snk: Sink[F,W]): Writer[F,W,O] =
      self.zipWith(snk)((a,f) =>
        a.fold(
          (s: W) => eval_ { f(s) } ++ Process.emit(left(s)),
          (a: O) => Process.emit(right(a))
        )
      ).flatMap(identity)

    /**
     * Observe the write side of this `Writer` using the
     * given `Sink`, then discard it. Also see `observeW`.
     */
    def drainW(snk: Sink[F,W]): Process[F,O] =
      observeW(snk).stripW

    /**
     * Observe the write side of this `Writer` nondeterministically
     * using the given `Sink`, allowing up to `maxUnacknowledged`
     * elements to enqueue at the `Sink` without a response.
     */
    def drainW[F2[x]>:F[x]](maxUnacknowledged: Int)(s: Sink[F2,W])(implicit F2: Nondeterminism[F2]): Process[F2,O] =
      self.connectW(s)(wye.boundedQueue(maxUnacknowledged)).stripW

    /**
     * Feed the write side of this `Process` through the given `Channel`,
     * using `q` to control the queueing strategy.
     */
    def connectW[F2[x]>:F[x],W2,W3](
        chan: Channel[F2,W,W2])(
        q: Wye[W,W2,W3])(
        implicit F2: Nondeterminism[F2]): Writer[F2, W3, O] = {
      val chan2: Channel[F2,W \/ O, W2 \/ O] =
        chan.map(f =>
          (e: W \/ O) => e.fold(
            w => F2.map(f(w))(left),
            o => F2.pure(right(o))))
      self.connect(chan2)(wye.liftL(q))
    }

    /** Map over the output side of this `Writer`. */
    def mapO[B](f: O => B): Writer[F,W,B] =
      self.map(_.map(f))

    def flatMapO[F2[x]>:F[x],W2>:W,B](f: O => Writer[F2,W2,B]): Writer[F2,W2,B] =
      self.flatMap(_.fold(s => emit(left(s)), f))

    def stripO: Process[F,W] =
      self.flatMap(_.fold(emit, _ => halt))

    def pipeO[B](f: Process1[O,B]): Writer[F,W,B] =
      self.pipe(process1.liftR(f))

    /**
     * Feed the right side of this `Process` through the given
     * `Channel`, using `q` to control the queueing strategy.
     */
    def connectO[F2[x]>:F[x],O2,O3](chan: Channel[F2,O,O2])(q: Wye[O,O2,O3])(implicit F2: Nondeterminism[F2]): Writer[F2,W,O3] =
      self.map(_.swap).connectW(chan)(q).map(_.swap)

    /**
     * Feed the right side of this `Process` to a `Sink`, allowing up
     * to `maxUnacknowledged` elements to enqueue at the `Sink` before
     * blocking on the `Sink`.
     */
    def drainO[F2[x]>:F[x]](maxUnacknowledged: Int)(s: Sink[F2,O])(implicit F2: Nondeterminism[F2]): Process[F2,W] =
      self.connectO(s)(wye.boundedQueue(maxUnacknowledged)).stripO
  }

  /**
   * This class provides infix syntax specific to `Process[Task, _]`.
   */
  implicit class SourceSyntax[O](self: Process[Task, O]) {

    /**
     * Like `tee`, but we allow the `Wye` to read nondeterministically
     * from both sides at once, using the supplied `Nondeterminism`
     * instance.
     *
     * If `y` is in the state of awaiting `Both`, this implementation
     * will continue feeding `y` until either it halts or _both_ sides
     * halt.
     *
     * If `y` is in the state of awaiting `L`, and the left
     * input has halted, we halt. Likewise for the right side.
     *
     * For as long as `y` permits it, this implementation will _always_
     * feed it any leading `Emit` elements from either side before issuing
     * new `F` requests. More sophisticated chunking and fairness
     * policies do not belong here, but should be built into the `Wye`
     * and/or its inputs.
     *
     * The strategy passed in must allow `fresh` stack on every processing of the
     * element from each side. Preferrably use Executor-Based strategy
     */
    final def wye[O2,O3](p2: Process[Task,O2])(y: Wye[O,O2,O3])(implicit S: Strategy = Strategy.DefaultStrategy): Process[Task,O3] =
      WyeActor.wyeActor[O,O2,O3](self,p2)(y)(S)

    /** Nondeterministic version of `zipWith`. */
    def yipWith[O2,O3](p2: Process[Task,O2])(f: (O,O2) => O3)(implicit S:Strategy = Strategy.DefaultStrategy): Process[Task,O3] =
      self.wye(p2)(scalaz.stream.wye.yipWith(f))

    /** Nondeterministic version of `zip`. */
    def yip[O2](p2: Process[Task,O2])(implicit S:Strategy = Strategy.DefaultStrategy): Process[Task,(O,O2)] =
      self.wye(p2)(scalaz.stream.wye.yip)

    /** Nondeterministic interleave of both streams. Emits values whenever either is defined. */
    def merge[O2>:O](p2: Process[Task,O2])(implicit S:Strategy = Strategy.DefaultStrategy): Process[Task,O2] =
      self.wye(p2)(scalaz.stream.wye.merge)

    /** Nondeterministic interleave of both streams. Emits values whenever either is defined. */
    def either[O2>:O,O3](p2: Process[Task,O3])(implicit S:Strategy = Strategy.DefaultStrategy): Process[Task,O2 \/ O3] =
      self.wye(p2)(scalaz.stream.wye.either)

    /**
     * Feed this `Process` through the given `Channel`, using `q` to
     * control the queueing strategy. The `q` receives the duration
     * since since the start of `self`, which may be used to decide
     * whether to block on the channel or allow more inputs to enqueue.
     */
    def connectTimed[O2,O3](chan: Channel[Task,O,O2])(q: Wye[(O,Duration),O2,O3]): Process[Task,O3] =
      self.zip(duration).connect(chan.contramap(_._1))(q)

    /**
     * Feed this `Process` through the given `Channel`, blocking on any
     * queued values sent to the channel if either a response has not been
     * received within `maxAge` or if `maxSize` elements have enqueued.
     */
    def connectTimed[O2](maxAge: Duration, maxSize: Int = Int.MaxValue)(chan: Channel[Task,O,O2]): Process[Task,O2] =
      self.connectTimed(chan)(scalaz.stream.wye.timedQueue(maxAge, maxSize).contramapL(_._2))

    /** Infix syntax for `Process.forwardFill`. */
    def forwardFill: Process[Task,O] = Process.forwardFill(self)

    /** Infix syntax for `Process.toTask`. */
    def toTask: Task[O] = Process.toTask(self)
  }

  /**
   * This class provides infix syntax specific to `Process0`.
   */
  implicit class Process0Syntax[O](self: Process0[O]) {
    def toIndexedSeq: IndexedSeq[O] = self(List())
    def toList: List[O] = toIndexedSeq.toList
    def toSeq: Seq[O] = toIndexedSeq
    def toMap[K,V](implicit isKV: O <:< (K,V)): Map[K,V] = toIndexedSeq.toMap(isKV)
    def toSortedMap[K,V](implicit isKV: O <:< (K,V), ord: Ordering[K]): SortedMap[K,V] =
      SortedMap(toIndexedSeq.asInstanceOf[Seq[(K,V)]]: _*)
    def toStream: Stream[O] = toIndexedSeq.toStream
    def toSource: Process[Task,O] =
      emitSeq(toIndexedSeq.map(o => Task.delay(o))).eval
  }

  /**
   * This class provides infix syntax specific to `Process1`.
   */
  implicit class Process1Syntax[I,O](self: Process1[I,O]) {

    /** Apply this `Process` to an `Iterable`. */
    def apply(input: Iterable[I]): IndexedSeq[O] =
      Process(input.toSeq: _*).pipe(self.bufferAll).disconnect.unemit._1.toIndexedSeq

    /**
     * Transform `self` to operate on the left hand side of an `\/`, passing
     * through any values it receives on the right. Note that this halts
     * whenever `self` halts.
     */
    def liftL[I2]: Process1[I \/ I2, O \/ I2] =
      process1.liftL(self)

    /**
     * Transform `self` to operate on the right hand side of an `\/`, passing
     * through any values it receives on the left. Note that this halts
     * whenever `self` halts.
     */
    def liftR[I0]: Process1[I0 \/ I, I0 \/ O] =
      process1.liftR(self)

    /**
     * Feed a single input to this `Process1`.
     */
    def feed1(i: I): Process1[I,O] =
      process1.feed1(i)(self)
  }

  /**
   * This class provides infix syntax specific to `Tee`. We put these here
   * rather than trying to cram them into `Process` itself using implicit
   * equality witnesses. This doesn't work out so well due to variance
   * issues.
   */
  implicit class TeeSyntax[I,I2,O](self: Tee[I,I2,O]) {

    /** Transform the left input to a `Tee`. */
    def contramapL[I0](f: I0 => I): Tee[I,I2,O] =
      self.contramapL_(f).asInstanceOf[Tee[I,I2,O]]

    /** Transform the right input to a `Tee`. */
    def contramapR[I3](f: I3 => I2): Tee[I,I3,O] =
      self.contramapR_(f).asInstanceOf[Tee[I,I3,O]]
  }

  /**
   * This class provides infix syntax specific to `Wye`. We put these here
   * rather than trying to cram them into `Process` itself using implicit
   * equality witnesses. This doesn't work out so well due to variance
   * issues.
   */
  implicit class WyeSyntax[I,I2,O](self: Wye[I,I2,O]) {

    /**
     * Apply a `Wye` to two `Iterable` inputs.
     */
    def apply(input: Iterable[I], input2: Iterable[I2]): IndexedSeq[O] = {
      // this is probably rather slow
      val src1 = Process.emitAll(input.toSeq).toSource
      val src2 = Process.emitAll(input2.toSeq).toSource
      src1.wye(src2)(self).runLog.run
    }

    /**
     * Convert a `Wye` to a `Process1`, by converting requests for the
     * left input into normal termination. Note that `Both` requests are rewritten
     * to fetch from the only input.
     */
    def detachL: Process1[I2,O] = self match {
      case h@Halt(_) => h
      case Emit(h, t) => Emit(h, t.detachL)
      case Await(req, recv, fb, c) => (req.tag: @annotation.switch) match {
        case 0 => fb.detachL
        case 1 => Await(Get[I2], recv andThen (_ detachL), fb.detachL, c.detachL)
        case 2 => Await(Get[I2], (ReceiveR(_:I2)) andThen recv andThen (_ detachL), fb.detachL, c.detachL)
      }
    }

    /**
     * Convert a `Wye` to a `Process1`, by converting requests for the
     * right input into normal termination. Note that `Both` requests are rewritten
     * to fetch from the only input.
     */
    def detachR: Process1[I,O] = self match {
      case h@Halt(_) => h
      case Emit(h, t) => Emit(h, t.detachR)
      case Await(req, recv, fb, c) => (req.tag: @annotation.switch) match {
        case 0 => Await(Get[I], recv andThen (_ detachR), fb.detachR, c.detachR)
        case 1 => fb.detachR
        case 2 => Await(Get[I], (ReceiveL(_:I)) andThen recv andThen (_ detachR), fb.detachR, c.detachR)
      }
    }

    /**
     * Transform the left input of the given `Wye` using a `Process1`.
     */
    def attachL[I0](f: Process1[I0,I]): Wye[I0, I2, O] =
      wye.attachL(f)(self)

    /**
     * Transform the right input of the given `Wye` using a `Process1`.
     */
    def attachR[I1](f: Process1[I1,I2]): Wye[I, I1, O] =
      wye.attachR(f)(self)

    /** Transform the left input to a `Wye`. */
    def contramapL[I0](f: I0 => I): Wye[I0, I2, O] =
      contramapL_(f)

    /** Transform the right input to a `Wye`. */
    def contramapR[I3](f: I3 => I2): Wye[I, I3, O] =
      contramapR_(f)

    private[stream] def contramapL_[I0](f: I0 => I): Wye[I0, I2, O] =
      self.attachL(process1.lift(f))

    private[stream] def contramapR_[I3](f: I3 => I2): Wye[I, I3, O] =
      self.attachR(process1.lift(f))
  }

  implicit class ChannelSyntax[F[_],I,O](self: Channel[F,I,O]) {
    /** Transform the input of this `Channel`. */
    def contramap[I0](f: I0 => I): Channel[F,I0,O] =
      self.map(f andThen _)

    /** Transform the output of this `Channel` */
    def mapOut[O2](f: O => O2)(implicit F: Functor[F]): Channel[F,I,O2] =
      self.map(_ andThen F.lift(f))
  }

  implicit class ChanneledProcess[F[_],O,O2](self: Process[F,(O, O => F[O2])]) {
    def enqueue[O3](q: Wye[O,O2,O3])(implicit F: Nondeterminism[F]): Process[F,O3] = go(self, q, Queue(), Queue())

    import wye.{AwaitL,AwaitR,AwaitBoth}
    private def go[F3[_],O,O2,O3](src: Process[F3,(O,O => F3[O2])], q: Wye[O,O2,O3], bufIn: Seq[O], bufOut: Queue[F3[O2]])(
                  implicit F3: Nondeterminism[F3]): Process[F3,O3] = {
      try q match {
        case Emit(out, q2) => emitAll(out) ++ go(src, q2, bufIn, bufOut)
        case Halt(e) => src.killBy(e)
        case Await(_,_,_,_) =>
          val (srcH, srcT0) = src.unemit
          val srcT = srcT0.asInstanceOf[Process[F3, (O,O => F3[O2])]]
          if (!srcH.isEmpty) go(srcT, q, bufIn ++ srcH.map(_._1), bufOut ++ srcH.map(p => p._2(p._1)))
          else {
            val (q1, bufIn1) = q.feed(bufIn) { q => o => q match {
              case AwaitL(recvL,fbL,cL) => (None, Some(recvL(o)))
              case _ => (None, None)
            }}
            val (q2, bufIn2) = q1.feed(bufIn1) { q => o => q match {
              case AwaitBoth(recv,fb,c) => (None, Some(recv(ReceiveL(o))))
              case _ => (None, None)
            }}
            q2 match {
              case AwaitL(_,_,_) => srcT.unconsAll.flatMap { case (pairs,tl) =>
                val tail = tl.asInstanceOf[Process[F3,(O,O => F3[O2])]]
                go(tail, q2, bufIn2 ++ pairs.view.map(_._1), bufOut ++ pairs.view.map(p => p._2(p._1)))
              }
              case AwaitR(recv,fb,c) =>
                if (bufOut.isEmpty)
                  srcT.unconsAll.flatMap { case (pairs,tl) =>
                    val tail = tl.asInstanceOf[Process[F3,(O,O => F3[O2])]]
                    go(tail, q2, bufIn2 ++ pairs.view.map(_._1), bufOut ++ pairs.view.map(p => p._2(p._1)))
                  }
                else {
                  val (outH, outT) = bufOut.dequeue
                  await(outH)(recv andThen (go(srcT, _, bufIn2, outT)), go(srcT, fb, bufIn2, outT), go(srcT, c, bufIn2, outT))
                }
              case AwaitBoth(recv,fb,c) =>
                if (bufOut.isEmpty)
                  srcT.unconsAll.flatMap { case (pairs,tl) =>
                    val tail = tl.asInstanceOf[Process[F3,(O,O => F3[O2])]]
                    go(tail, q2, bufIn2 ++ pairs.view.map(_._1), bufOut ++ pairs.view.map(p => p._2(p._1)))
                  }
                else {
                  srcT match {
                    case Halt(e) => (emitAll(bufOut).eval |> q2.detachL).causedBy(e)
                    case AwaitF(reqsrc,recvsrc,fbsrc,csrc) =>
                      val (outH, outT) = bufOut.dequeue
                      await(F3.choose(reqsrc, outH))(
                        _.fold(
                          { case (p,ro) => go(recvsrc(p), q2, bufIn2, ro +: outT) },
                          { case (rp,o2) => go(await(rp)(recvsrc, fbsrc, csrc), recv(ReceiveR(o2)), bufIn2, outT) }
                        ),
                        go(fbsrc, q2, bufIn2, bufOut),
                        go(csrc, q2, bufIn2, bufOut)
                      )
                    case _ => sys.error("unpossible!")
                  }
                }
              case Halt(e) => srcT.killBy(e)
              case Emit(h, t) => emitAll(h) ++ go(srcT, t, bufIn2, bufOut)
            }
          }
      }
      catch { case e: Throwable => src.killBy(e) }
    }
  }


  /** Syntax for Sink, that is specialized for Task */
  implicit class SinkTaskSyntax[I](val self: Sink[Task,I]) extends AnyVal {
    /** converts sink to channel, that will perform the side effect and echo its input **/
    def toChannel:Channel[Task,I,I] = self.map(f => (i:I) => f(i).map(_ =>i))

    /** converts channel to channel that first pipes received `I0` to supplied p1 **/
    def pipeIn[I0](p1:Process1[I0,I]):Sink[Task,I0] = {
      constant {
        @volatile var cur: Process1[I0, I] = p1 //safe here hence at no moment 2 threads may access this at same time
        (i0:I0) => {
          val (piped, next) = cur.feed1(i0).unemit
          cur = next
          (emitSeq(piped).toSource to self).run
        }
      }
    }

  }

  /**
   * Provides infix syntax for `eval: Process[F,F[O]] => Process[F,O]`
   */
  implicit class EvalProcess[F[_],O](self: Process[F,F[O]]) {

    /**
     * Evaluate the stream of `F` actions produced by this `Process`.
     * This sequences `F` actions strictly--the first `F` action will
     * be evaluated before work begins on producing the next `F`
     * action. To allow for concurrent evaluation, use `sequence`
     * or `gather`.
     */
    def eval: Process[F,O] = {
      def go(cur: Process[F,F[O]], fallback: Process[F,O], cleanup: Process[F,O]): Process[F,O] =
        cur match {
          case Halt(e) => e match {
            case End => fallback
            case _ => cleanup.causedBy(e)
          }
          case Emit(h, t) =>
            if (h.isEmpty) go(t, fallback, cleanup)
            else await[F,O,O](h.head)(o => Emit(List(o), go(Emit(h.tail, t), fallback, cleanup)), fallback, cleanup)
          case Await(req,recv,fb,c) =>
            await(req)(recv andThen (go(_, fb.eval, c.eval)), fb.eval, c.eval)
        }
      go(self, halt, halt)
    }

    /**
     * Evaluate the stream of `F` actions produced by this `Process`,
     * returning the results in order while allowing up to `bufSize`
     * concurrent outstanding requests. If preserving output order is
     * not important, `gather` can be used instead.
     */
    def sequence(bufSize: Int)(implicit F: Nondeterminism[F]): Process[F,O] =
      self.map(fo => (fo, identity[F[O]] _)).enqueue(wye.boundedQueue(bufSize))

    /**
     * Like `sequence`, but allows output to be reordered. That is,
     * the `n`th output may correspond to any of the `F` actions whose
     * index in the original `Process` is within `bufSize` of `n`.
     * To preserve the output order while allowing for concurrency in
     * evaluation, use `sequence`.
     */
    def gather(bufSize: Int)(implicit F: Nondeterminism[F]): Process[F,O] =
      self.pipe(process1.chunk(bufSize)).map(F.gatherUnordered).eval.flatMap(emitAll)
  }

  /** Prefix syntax for `p.repeat`. */
  def repeat[F[_],O](p: Process[F,O]): Process[F,O] = p.repeat

  /**
   * Evaluate an arbitrary effect in a `Process`. The resulting
   * `Process` emits a single value. To evaluate repeatedly, use
   * `repeateEval(t)` or equivalently `eval(t).repeat`.
   */
  def eval[F[_],O](t: F[O]): Process[F,O] =
    await(t)(emit)

  /**
   * Evaluate an arbitrary effect once, purely for its effects,
   * ignoring its return value. This `Process` emits no values.
   */
  def eval_[F[_],O](t: F[O]): Process[F,Nothing] =
    await(t)(_ => halt)

  /**
   * eval an arbitrary effect in a `Process`. The resulting `Process` will emit values
   * until evaluation of `t` signals termination with `End` or an error occurs.
   */
  def repeatEval[F[_],O](t: F[O]): Process[F,O] =
    eval(t).repeat

  /**
   * Produce `p` lazily, guarded by a single `Await`. Useful if
   * producing the process involves allocation of some mutable
   * resource we want to ensure is accessed in a single-threaded way.
   */
  def suspend[A](p: => Process[Task, A]): Process[Task, A] =
    await(Task.now {})(_ => p)

  /**
   * Feed the output of `f` back in as its input. Note that deadlock
   * can occur if `f` tries to read from the looped back input
   * before any output has been produced.
   */
  def fix[A](f: Process[Task,A] => Process[Task,A]): Process[Task,A] = Process.suspend {
    val (snk, q) = actors.localQueue[A]
    f(q).map { a => snk ! message.queue.enqueue(a); a }
  }

  /**
   * When `condition` is `true`, lets through any values in this process, otherwise blocks
   * until `condition` becomes true again. While condition is `true`, the returned `Process`
   * will listen asynchronously for the condition to become false again. There is infix
   * syntax for this as well, `p.when(condition)` has the same effect.
   */
  def when[F[_],O](condition: Process[F,Boolean])(p: Process[F,O]): Process[F,O] =
    p.when(condition)


  private[stream] def rethrow[F[_],A](f: F[Throwable \/ A])(implicit F: Nondeterminism[F], E: Catchable[F]): F[A] =
    F.bind(f)(_.fold(E.fail, F.pure(_)))

  // boilerplate to enable monadic infix syntax without explicit imports

  import scalaz.syntax.{ApplyOps, ApplicativeOps, FunctorOps, MonadOps}

  trait ProcessTC[F[_]] { type f[y] = Process[F,y] }

  implicit def toMonadOps[F[_],A](f: Process[F,A]): MonadOps[ProcessTC[F]#f,A] =
    processInstance.monadSyntax.ToMonadOps(f)
  implicit def toApplicativeOps[F[_],A](f: Process[F,A]): ApplicativeOps[ProcessTC[F]#f,A] =
    processInstance.applicativeSyntax.ToApplicativeOps(f)
  implicit def toApplyOps[F[_],A](f: Process[F,A]): ApplyOps[ProcessTC[F]#f,A] =
    processInstance.applySyntax.ToApplyOps(f)
  implicit def toFunctorOps[F[_],A](f: Process[F,A]): FunctorOps[ProcessTC[F]#f,A] =
    processInstance.functorSyntax.ToFunctorOps(f)
}<|MERGE_RESOLUTION|>--- conflicted
+++ resolved
@@ -714,6 +714,14 @@
   def scan1Monoid[O2 >: O](implicit M: Monoid[O2]): Process[F,O2] =
     this |> process1.scan1Monoid(M)
 
+  /** Alias for `this |> [[process1.skipLast]]`. */
+  def skipLast: Process[F,O] =
+    this |> process1.skipLast
+
+  /** Alias for `this |> [[process1.skipLastIf]](p)`. */
+  def skipLastIf(p: O => Boolean): Process[F,O] =
+    this |> process1.skipLastIf(p)
+
   /** Alias for `this |> [[process1.split]](f)` */
   def split(f: O => Boolean): Process[F,Vector[O]] =
     this |> process1.split(f)
@@ -726,19 +734,7 @@
   def splitWith(f: O => Boolean): Process[F,Vector[O]] =
     this |> process1.splitWith(f)
 
-<<<<<<< HEAD
-  /** Alias for `this |> process1.skipLast`. */
-  def skipLast: Process[F,O] =
-    this |> process1.skipLast
-
-  /** Alias for `this |> process1.skipLastIf(p)`. */
-  def skipLastIf(p: O => Boolean): Process[F,O] =
-    this |> process1.skipLastIf(p)
-
-  /** Halts this `Process` after emitting `n` elements. */
-=======
   /** Alias for `this |> [[process1.take]](n)`. */
->>>>>>> b78150a5
   def take(n: Int): Process[F,O] =
     this |> process1.take[O](n)
 
