--- conflicted
+++ resolved
@@ -16,21 +16,8 @@
 
 trait TestUtil {
 
-<<<<<<< HEAD
-  implicit val S = Strategy.fromFixedDaemonPool(8)
-  // implicit val S = Strategy.fromCachedDaemonPool("test-thread-worker")
-  implicit val Sch : ScheduledExecutorService = Executors.newScheduledThreadPool(8, new ThreadFactory {
-    val idx = new AtomicInteger(0)
-    def newThread(r: Runnable): Thread = {
-      val t = new Thread(r,s"fs2.spec-default-scheduler-${idx.incrementAndGet()}")
-      t.setDaemon(true)
-      t
-    }
-  })
-=======
-  implicit val S = TestStrategy.S
+ implicit val S = TestStrategy.S
   implicit def scheduler = TestStrategy.scheduler
->>>>>>> a0947444
 
   def runLog[A](s: Stream[Task,A], timeout: FiniteDuration = 1.minute): Vector[A] = s.runLog.run.unsafeRunFor(timeout)
 
