package fs2

import fs2.internal.Resources
import fs2.util.{Catenable,Eq,Free,Sub1,~>,RealSupertype}
import StreamCore.{Env,NT,Stack,Token}

private[fs2]
sealed trait StreamCore[F[_],O] { self =>
  type O0

  def push[G[_],O2](u: NT[F,G], stack: Stack[G,O,O2]): Scope[G,Stack[G,O0,O2]]
<<<<<<< HEAD
  def pushEmit(c: Chunk[O]): StreamCore[F,O] = StreamCore.append(StreamCore.chunk(c), self)

=======

  private[fs2]
>>>>>>> b50988e6
  def render: String

  final override def toString = render

  def attempt: StreamCore[F,Either[Throwable,O]] =
    self.map(a => Right(a): Either[Throwable,O]).onError(e => StreamCore.emit(Left(e)))

  def translate[G[_]](f: NT[F,G]): StreamCore[G,O] =
    f.same.fold(sub => Sub1.substStreamCore(self)(sub), f => {
      new StreamCore[G,O] {
        type O0 = self.O0
        def push[G2[_],O2](u: NT[G,G2], stack: Stack[G2,O,O2]): Scope[G2,Stack[G2,O0,O2]] =
          self.push(NT.T(f) andThen u, stack)
        def render = s"$self.translate($f)"
      }
    })

  // proof that this is sound - `translate`
  def covary[F2[_]](implicit S: Sub1[F,F2]): StreamCore[F2,O] =
    self.asInstanceOf[StreamCore[F2,O]]
  // proof that this is sound - `mapChunks`
  def covaryOutput[O2>:O](implicit T: RealSupertype[O,O2]): StreamCore[F,O2] =
    self.asInstanceOf[StreamCore[F,O2]]

  def flatMap[O2](f: O => StreamCore[F,O2]): StreamCore[F,O2] =
    new StreamCore[F,O2] { type O0 = self.O0
      def push[G[_],O3](u: NT[F,G], stack: Stack[G,O2,O3]) =
        Scope.suspend { self.push(u, stack pushBind NT.convert(f)(u)) }
      def render = s"$self.flatMap($f)"
    }
  def map[O2](f: O => O2): StreamCore[F,O2] = mapChunks(_ map f)
  def mapChunks[O2](f: Chunk[O] => Chunk[O2]): StreamCore[F,O2] =
    new StreamCore[F,O2] { type O0 = self.O0
      def push[G[_],O3](u: NT[F,G], stack: Stack[G,O2,O3]) =
        self.push(u, stack pushMap f)
      def render = s"$self.mapChunks($f)"
    }
  def onError(f: Throwable => StreamCore[F,O]): StreamCore[F,O] =
    new StreamCore[F,O] { type O0 = self.O0
      def push[G[_],O2](u: NT[F,G], stack: Stack[G,O,O2]) =
        Scope.suspend { self.push(u, stack pushHandler NT.convert(f)(u)) }
      def render = s"$self.onError($f)"
    }

  def maskErrors: StreamCore[F,O] = self.onError(_ => StreamCore.empty)
  def drain[O2]: StreamCore[F,O2] = self.flatMap(_ => StreamCore.empty)

  def onComplete(s2: StreamCore[F,O]): StreamCore[F,O] =
    StreamCore.append(self onError (e => StreamCore.append(s2, StreamCore.fail(e))), s2)

  def step: Scope[F, Option[Either[Throwable,Step[Chunk[O],StreamCore[F,O]]]]]
    = push(NT.Id(), Stack.empty[F,O]) flatMap (StreamCore.step)

  def stepTrace(t: Trace): Scope[F, Option[Either[Throwable,Step[Chunk[O],StreamCore[F,O]]]]]
    = push(NT.Id(), Stack.empty[F,O]) flatMap (StreamCore.stepTrace(t))

  def runFold[O2](z: O2)(f: (O2,O) => O2): Free[F,O2] =
    runFoldTrace(Trace.Off)(z)(f)

  def runFoldTrace[O2](t: Trace)(z: O2)(f: (O2,O) => O2): Free[F,O2] =
    runFoldScopeTrace(t)(z)(f).bindEnv(Env(Resources.empty[Token,Free[F,Either[Throwable,Unit]]], () => false))

  def runFoldScope[O2](z: O2)(f: (O2,O) => O2): Scope[F,O2] =
    runFoldScopeTrace(Trace.Off)(z)(f)

  def runFoldScopeTrace[O2](t: Trace)(z: O2)(f: (O2,O) => O2): Scope[F,O2] = stepTrace(t) flatMap {
    case None => Scope.pure(z)
    case Some(Left(err)) => Scope.fail(err)
    case Some(Right(Step(hd,tl))) =>
      try tl.runFoldScopeTrace(t)(hd.foldLeft(z)(f))(f)
      catch { case e: Throwable => Scope.fail(e) }
  }

  def uncons: StreamCore[F, Option[Step[Chunk[O], StreamCore[F,O]]]] =
    StreamCore.evalScope(step) flatMap {
      case None => StreamCore.emit(None)
      case Some(Left(err)) => StreamCore.fail(err)
      case Some(Right(s)) => StreamCore.emit(Some(s))
    }

  def fetchAsync(implicit F: Async[F]): Scope[F, Async.Future[F,StreamCore[F,O]]] =
    unconsAsync map { f => f map {
      case None => StreamCore.empty
      case Some(Left(err)) => StreamCore.fail(err)
      case Some(Right(Step(hd, tl))) => StreamCore.append(StreamCore.chunk(hd), tl)
    }}

  def unconsAsync(implicit F: Async[F]): Scope[F,Async.Future[F,Option[Either[Throwable, Step[Chunk[O], StreamCore[F,O]]]]]] =
  Scope.eval(F.ref[Option[Either[Throwable, Step[Chunk[O],StreamCore[F,O]]]]]).flatMap { ref =>
    val token = new Token()
    val resources = Resources.empty[Token,Free[F,Either[Throwable,Unit]]]
    val interrupt = new java.util.concurrent.atomic.AtomicBoolean(false)
    val rootCleanup: Free[F,Either[Throwable,Unit]] = Free.suspend { resources.closeAll match {
      case None =>
        Free.eval(F.get(ref)) flatMap { _ =>
          resources.closeAll match {
            case None => Free.pure(Right(()))
            case Some(resources) => StreamCore.runCleanup(resources)
          }
        }
        case Some(resources) =>
          StreamCore.runCleanup(resources)
    }}
    def tweakEnv: Scope[F,Unit] =
      Scope.startAcquire(token) flatMap { _ => Scope.finishAcquire(token, rootCleanup) }
    val s: F[Unit] = F.set(ref) { step.bindEnv(StreamCore.Env(resources, () => resources.isClosed)).run }
    tweakEnv.flatMap { _ =>
      Scope.eval(s) map { _ =>
        F.read(ref).appendOnForce { Pull.suspend {
          // Important - if `resources.isEmpty`, we allocated a resource, but it turned
          // out that our step didn't acquire new resources. This is quite common.
          // Releasing the token is therefore a noop, but is important for memory usage as
          // it prevents noop finalizers from accumulating in the `runFold` interpreter state.
          if (resources.isEmpty)
            Pull.outputs[F,Nothing](
              Stream.mk[F,Nothing](StreamCore.release(List(token)).drain[Nothing]))
          else Pull.pure(())
        }}
      }
    }
  }
}

private[fs2]
object StreamCore {

  class Token() {
    override def toString = s"Token(${##})"
  }

  case class Env[F[_]](tracked: Resources[Token,Free[F,Either[Throwable,Unit]]], interrupted: () => Boolean)

  trait R[F[_]] { type f[x] = RF[F,x] }

  sealed trait RF[+F[_],+A]
  object RF {
    case class Eval[F[_],A](f: F[A]) extends RF[F,A]
    case object Interrupted extends RF[Nothing,Boolean]
    case object Snapshot extends RF[Nothing,Set[Token]]
    case class NewSince(snapshot: Set[Token]) extends RF[Nothing,List[Token]]
    case class Release(tokens: List[Token]) extends RF[Nothing,Either[Throwable,Unit]]
    case class StartAcquire(token: Token) extends RF[Nothing,Unit]
    case class FinishAcquire[F[_]](token: Token, cleanup: Free[F,Either[Throwable,Unit]]) extends RF[F,Unit]
    case class CancelAcquire(token: Token) extends RF[Nothing,Unit]
  }

  sealed trait NT[-F[_],+G[_]] {
    def same: Either[Sub1[F,G], F ~> G]
    def andThen[H[_]](f: NT[G,H]): NT[F,H]
    def apply[A](f: F[A]): G[A]
  }

  object NT {
    case class Id[F[_]]() extends NT[F,F] {
      def same = Left(Sub1.sub1[F])
      def andThen[H[_]](f: NT[F,H]): NT[F,H] = f
      def apply[A](f: F[A]): F[A] = f
    }
    case class T[F[_],G[_]](u: F ~> G) extends NT[F,G] {
      def same = Right(u)
      def apply[A](f: F[A]): G[A] = u(f)
      def andThen[H[_]](f: NT[G,H]): NT[F,H] = f.same.fold(
        f => T(u andThen f.uf1),
        f => T(u andThen f)
      )
    }
    def convert[F[_],G[_],O](s: StreamCore[F,O])(u: NT[F,G]): StreamCore[G,O] =
      u.same.fold(sub => Sub1.substStreamCore(s)(sub), u => s.translate(NT.T(u)))
    def convert[F[_],G[_],O1,O2](f: O1 => StreamCore[F,O2])(u: NT[F,G]): O1 => StreamCore[G,O2] =
      u.same.fold(sub => Sub1.substStreamCoreF(f)(sub), u => o1 => f(o1).translate(NT.T(u)))
    def convert[F[_],G[_],O](s: Segment[F,O])(u: NT[F,G]): Segment[G,O] =
      u.same.fold(sub => Sub1.substSegment(s)(sub), u => s.translate(NT.T(u)))
    def convert[F[_],G[_],O](s: Catenable[Segment[F,O]])(u: NT[F,G]): Catenable[Segment[G,O]] = {
      type f[g[_],x] = Catenable[Segment[g,x]]
      u.same.fold(sub => Sub1.subst[f,F,G,O](s)(sub), _ => s.map(_ translate u))
    }
    def convert[F[_],G[_],O](s: Scope[F,O])(u: NT[F,G]): Scope[G,O] =
      u.same.fold(Sub1.subst[Scope,F,G,O](s)(_), s translate _)
  }

  case object Interrupted extends Exception { override def fillInStackTrace = this }

  private[fs2]
  def Try[F[_],O](s: => StreamCore[F,O]): StreamCore[F,O] =
    try s
    catch { case e: Throwable => fail(e) }

  def step[F[_],O0,O](stack: Stack[F,O0,O])
  : Scope[F,Option[Either[Throwable,Step[Chunk[O],StreamCore[F,O]]]]]
  = stepTrace(Trace.Off)(stack)

  def stepTrace[F[_],O0,O](trace: Trace)(stack: Stack[F,O0,O])
  : Scope[F,Option[Either[Throwable,Step[Chunk[O],StreamCore[F,O]]]]]
  = Scope.interrupted.flatMap { interrupted =>
    if (interrupted) Scope.pure(Some(Left(Interrupted)))
    else {
      if (trace.enabled) trace {
        "Stepping stack:\n" + stack.render.zipWithIndex.map { case (entry, idx) => s"  $idx: $entry" }.mkString("", "\n", "\n")
      }
      stack (
        (segs, eq) => Eq.subst[({ type f[x] = Catenable[Segment[F,x]] })#f, O0, O](segs)(eq).uncons match {
          case None => Scope.pure(None)
          case Some((hd, segs)) => hd match {
            case Segment.Fail(err) => Stack.fail[F,O](segs)(err) match {
              case Left(err) => Scope.pure(Some(Left(err)))
              case Right((s, segs)) => stepTrace(trace)(Stack.segments(segs).pushAppend(s))
            }
            case Segment.Emit(chunk) => Scope.pure(Some(Right(Step(chunk, StreamCore.segments(segs)))))
            case Segment.Handler(h) => stepTrace(trace)(Stack.segments(segs))
            case Segment.Append(s) => s.push(NT.Id(), Stack.segments(segs)) flatMap stepTrace(trace)
          }
        },
        new stack.H[Scope[F,Option[Either[Throwable,Step[Chunk[O],StreamCore[F,O]]]]]] { def f[x] =
          (segs, f, stack) => { segs.uncons match {
            case None => stepTrace(trace)(stack)
            case Some((hd, segs)) => hd match {
              case Segment.Emit(chunk) => f match {
                case Left(f) =>
                  val segs2 = segs.map(_.mapChunks(f))
                  val stack2 = stack.pushSegments(segs2)
                  stepTrace(trace)(try { stack2.pushEmit(f(chunk)) }
                       catch { case e: Throwable => stack2.pushFail(e) })
                case Right(f) => chunk.uncons match {
                  case None => stepTrace(trace)(stack.pushBind(f).pushSegments(segs))
                  case Some((hd,tl)) => stepTrace(trace)({
                    val segs2: Catenable[Segment[F, x]] =
                      (if (tl.isEmpty) segs else segs.push(Segment.Emit(tl))).map(_.interpretBind(f))
                    val stack2 = stack.pushSegments(segs2)
                    try stack2.pushAppend(f(hd))
                    catch {
                      case t: Throwable => stack2.pushFail(t)
                    }
                  })
                }
              }
              case Segment.Append(s) =>
                s.push(NT.Id(), stack.pushBindOrMap(f).pushSegments(segs)) flatMap stepTrace(trace)
              case Segment.Fail(err) => Stack.fail[F,O0](segs)(err) match {
                case Left(err) => stepTrace(trace)(stack.pushFail(err))
                case Right((s, segs)) =>
                  stepTrace(trace)(stack.pushBindOrMap(f).pushSegments(segs).pushAppend(s))
              }
              case Segment.Handler(_) => stepTrace(trace)(stack.pushBindOrMap(f).pushSegments(segs))
            }
          }
        }}
    )}
  }

  def segment[F[_],O](s: Segment[F,O]): StreamCore[F,O] = new StreamCore[F,O] {
    type O0 = O
    def push[G[_],O2](u: NT[F,G], stack: Stack[G,O,O2]) =
      Scope.pure { stack push (NT.convert(s)(u)) }
    def render = s"Segment($s)"
  }
  def segments[F[_],O](s: Catenable[Segment[F,O]]): StreamCore[F,O] = new StreamCore[F,O] {
    type O0 = O
    def push[G[_],O2](u: NT[F,G], stack: Stack[G,O,O2]) =
      Scope.pure { stack pushSegments (NT.convert(s)(u)) }
    def render = "Segments(" + s.toStream.toList.mkString(", ") + ")"
  }

  def scope[F[_],O](s: StreamCore[F,O]): StreamCore[F,O] = StreamCore.evalScope(Scope.snapshot).flatMap { tokens =>
    s onComplete {
      // release any newly acquired resources since the snapshot taken before starting `s`
      StreamCore.evalScope(Scope.newSince(tokens)) flatMap { acquired =>
        StreamCore.evalScope(Scope.release(acquired)).drain
      }
    }
  }

  def acquire[F[_],R](r: F[R], cleanup: R => Free[F,Unit]): StreamCore[F,R] = StreamCore.suspend {
    val token = new Token()
    StreamCore.evalScope(Scope.startAcquire(token)) flatMap { _ =>
      StreamCore.attemptEval(r).flatMap {
        case Left(e) => StreamCore.evalScope(Scope.cancelAcquire(token)) flatMap { _ => StreamCore.fail(e) }
        case Right(r) =>
          StreamCore.evalScope(Scope.finishAcquire(token, cleanup(r).attempt))
                    .flatMap { _ => StreamCore.emit(r).onComplete(StreamCore.release(List(token)).drain) }
      }
    }
  }

  private[fs2]
  def release[F[_]](tokens: List[Token]): StreamCore[F,Unit] =
    evalScope(Scope.release(tokens)) flatMap { _ fold(fail, emit) }

  def evalScope[F[_],O](s: Scope[F,O]): StreamCore[F,O] = new StreamCore[F,O] {
    type O0 = O
    def push[G[_],O2](u: NT[F,G], stack: Stack[G,O,O2]) =
      NT.convert(s)(u) map { o => stack push (Segment.Emit(Chunk.singleton(o))) }
    def render = s"evalScope($s)"
  }

  def chunk[F[_],O](c: Chunk[O]): StreamCore[F,O] = segment(Segment.Emit[F,O](c))
  def emit[F[_],O](w: O): StreamCore[F,O] = chunk(Chunk.singleton(w))
  def empty[F[_],O]: StreamCore[F,O] = chunk(Chunk.empty)
  def fail[F[_],O](err: Throwable): StreamCore[F,O] = segment(Segment.Fail[F,O](err))
  def attemptEval[F[_],O](f: F[O]): StreamCore[F,Either[Throwable,O]] = new StreamCore[F,Either[Throwable,O]] {
    type O0 = Either[Throwable,O]
    def push[G[_],O2](u: NT[F,G], stack: Stack[G,Either[Throwable,O],O2]) =
      Scope.attemptEval(u(f)) map { o => stack push Segment.Emit(Chunk.singleton(o)) }
    def render = s"attemptEval($f)"
  }
  def eval[F[_],O](f: F[O]): StreamCore[F,O] = attemptEval(f) flatMap { _ fold(fail, emit) }

  def append[F[_],O](s: StreamCore[F,O], s2: StreamCore[F,O]): StreamCore[F,O] =
    new StreamCore[F,O] {
      type O0 = s.O0
      def push[G[_],O2](u: NT[F,G], stack: Stack[G,O,O2]) =
        Scope.suspend { s.push(u, stack push Segment.Append(s2 translate u)) }
       def render = s"append($s, $s2)"
    }
  def suspend[F[_],O](s: => StreamCore[F,O]): StreamCore[F,O] = emit(()) flatMap { _ => s }

  sealed trait Segment[F[_],O1] {
    import Segment._

    def translate[G[_]](u: NT[F,G]): Segment[G,O1] = this match {
      case Append(s) => Append(s translate u)
      case Handler(h) => Handler(NT.convert(h)(u))
      case Emit(c) => Emit(c)
      case Fail(e) => Fail(e)
    }

    def mapChunks[O2](f: Chunk[O1] => Chunk[O2]): Segment[F, O2] = this match {
      case Append(s) => Append(s.mapChunks(f))
      case Handler(h) => Handler(t => h(t).mapChunks(f))
      case Emit(c) => Emit(f(c))
      case Fail(e) => Fail(e)
    }

    def interpretBind[O2](f: O1 => StreamCore[F, O2]): Segment[F, O2] = this match {
      case Append(s) => Append(s.flatMap(f))
      case Handler(h) => Handler(t => h(t).flatMap(f))
      case Emit(c) => if (c.isEmpty) Emit(Chunk.empty) else Append(c.toVector.map(o => Try(f(o))).reduceRight((s, acc) => StreamCore.append(s, acc)))
      case Fail(e) => Fail(e)
    }
  }
  object Segment {
    case class Fail[F[_],O1](err: Throwable) extends Segment[F,O1]
    case class Emit[F[_],O1](c: Chunk[O1]) extends Segment[F,O1]
    case class Handler[F[_],O1](h: Throwable => StreamCore[F,O1]) extends Segment[F,O1] {
      override def toString = s"Handler(h#${System.identityHashCode(h)})"
    }
    case class Append[F[_],O1](s: StreamCore[F,O1]) extends Segment[F,O1]
  }

  trait Stack[F[_],O1,O2] { self =>
    def apply[R](
      unbound: (Catenable[Segment[F,O1]], Eq[O1,O2]) => R,
      bound: H[R]
    ): R

    def render: List[String]

    trait H[+R] { def f[x]: (Catenable[Segment[F,O1]], Either[Chunk[O1] => Chunk[x], O1 => StreamCore[F,x]], Stack[F,x,O2]) => R }

    def pushHandler(f: Throwable => StreamCore[F,O1]) = push(Segment.Handler(f))
    def pushEmit(s: Chunk[O1]) = push(Segment.Emit(s))
    def pushFail(e: Throwable) = push(Segment.Fail(e))
    def pushAppend(s: StreamCore[F,O1]) = push(Segment.Append(s))
    def pushBind[O0](f: O0 => StreamCore[F,O1]): Stack[F,O0,O2] = pushBindOrMap(Right(f))
    def pushMap[O0](f: Chunk[O0] => Chunk[O1]): Stack[F,O0,O2] = pushBindOrMap(Left(f))
    def pushBindOrMap[O0](f: Either[Chunk[O0] => Chunk[O1], O0 => StreamCore[F,O1]]): Stack[F,O0,O2] = new Stack[F,O0,O2] {
      def render = f.fold(ff => s"Map(f#${System.identityHashCode(ff)})",
                          ff => s"Bind(f#${System.identityHashCode(ff)})") :: self.render
      def apply[R](unbound: (Catenable[Segment[F,O0]], Eq[O0,O2]) => R, bound: H[R]): R
      = bound.f(Catenable.empty, f, self)
    }
    def push(s: Segment[F,O1]): Stack[F,O1,O2] = s match {
      case Segment.Emit(c) if c.isEmpty => this
      case _ => self (
        (segments, eq) => Eq.subst[({type f[x] = Stack[F,O1,x] })#f, O1, O2](
                          Stack.segments(s :: segments))(eq),
        new self.H[Stack[F,O1,O2]] { def f[x] = (segments,bindf,tl) =>
          tl.pushBindOrMap(bindf).pushSegments(s :: segments)
        }
      )
    }
    def pushSegments(s: Catenable[Segment[F,O1]]): Stack[F,O1,O2] =
      if (s.isEmpty) self
      else new Stack[F,O1,O2] {
        def render = Stack.describeSegments(s) :: self.render
        def apply[R](unbound: (Catenable[Segment[F,O1]], Eq[O1,O2]) => R, bound: H[R]): R
        =
        self (
          (segments, eq) => if (segments.isEmpty) unbound(s, eq) // common case
                            else unbound(s ++ segments, eq),
          new self.H[R] { def f[x] = (segments, bind, tl) =>
            bound.f(s ++ segments, bind, tl)
          }
        )
      }
  }

  object Stack {
    def empty[F[_],O1]: Stack[F,O1,O1] = segments(Catenable.empty)

    def segments[F[_],O1](s: Catenable[Segment[F,O1]]): Stack[F,O1,O1] = new Stack[F,O1,O1] {
        def render = List(describeSegments(s))
      def apply[R](unbound: (Catenable[Segment[F,O1]], Eq[O1,O1]) => R, bound: H[R]): R
      = unbound(s, Eq.refl)
    }

    private[fs2]
    def describeSegments[F[_],O](s: Catenable[Segment[F,O]]): String = {
      val segments = s.toStream.toList
      s"Segments (${segments.size})\n"+segments.zipWithIndex.map { case (s, idx) => s"    s$idx: $s" }.mkString("\n")
    }

    @annotation.tailrec
    def fail[F[_],O1](s: Catenable[Segment[F,O1]])(err: Throwable)
    : Either[Throwable, (StreamCore[F,O1], Catenable[Segment[F,O1]])]
    = s.uncons match {
      case None => Left(err)
      case Some((Segment.Handler(f),tl)) => Right(Try(f(err)) -> tl)
      case Some((_, tl)) => fail(tl)(err)
    }
  }

  private
  def runCleanup[F[_]](l: Resources[Token,Free[F,Either[Throwable,Unit]]]): Free[F,Either[Throwable,Unit]] =
    l.closeAll match {
      case Some(l) => runCleanup(l)
      case None => sys.error("internal FS2 error: cannot run cleanup actions while resources are being acquired: "+l)
    }

  private[fs2]
  def runCleanup[F[_]](cleanups: Iterable[Free[F,Either[Throwable,Unit]]]): Free[F,Either[Throwable,Unit]] = {
    // note - run cleanup actions in LIFO order, later actions run first
    // all actions are run but only first error is reported
    cleanups.foldLeft[Free[F,Either[Throwable,Unit]]](Free.pure(Right(())))(
      (tl,hd) => hd flatMap { _.fold(e => tl flatMap { _ => Free.pure(Left(e)) }, _ => tl) }
    )
  }

}
<|MERGE_RESOLUTION|>--- conflicted
+++ resolved
@@ -9,13 +9,8 @@
   type O0
 
   def push[G[_],O2](u: NT[F,G], stack: Stack[G,O,O2]): Scope[G,Stack[G,O0,O2]]
-<<<<<<< HEAD
   def pushEmit(c: Chunk[O]): StreamCore[F,O] = StreamCore.append(StreamCore.chunk(c), self)
 
-=======
-
-  private[fs2]
->>>>>>> b50988e6
   def render: String
 
   final override def toString = render
